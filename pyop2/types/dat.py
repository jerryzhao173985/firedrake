--- conflicted
+++ resolved
@@ -672,15 +672,12 @@
 
 class Dat(AbstractDat, VecAccessMixin):
 
-<<<<<<< HEAD
     def __init__(self, *args, **kwargs):
         AbstractDat.__init__(self, *args, **kwargs)
         # Determine if we can rely on PETSc state counter
         petsc_counter = (self.dtype == PETSc.ScalarType)
         VecAccessMixin.__init__(self, petsc_counter=petsc_counter)
 
-=======
->>>>>>> e1f75986
     @utils.cached_property
     def _vec(self):
         assert self.dtype == PETSc.ScalarType, \
@@ -737,15 +734,12 @@
         # TODO: Think about different communicators on dats (c.f. MixedSet)
         self.comm = self._dats[0].comm
 
-<<<<<<< HEAD
     @property
     def dat_version(self):
         return sum(d.dat_version for d in self._dats)
-=======
     def __call__(self, access, path=None):
         from pyop2.parloop import MixedDatLegacyArg
         return MixedDatLegacyArg(self, path, access)
->>>>>>> e1f75986
 
     @utils.cached_property
     def _kernel_args_(self):
