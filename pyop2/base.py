# This file is part of PyOP2
#
# PyOP2 is Copyright (c) 2012, Imperial College London and
# others. Please see the AUTHORS file in the main source directory for
# a full list of copyright holders.  All rights reserved.
#
# Redistribution and use in source and binary forms, with or without
# modification, are permitted provided that the following conditions
# are met:
#
#     * Redistributions of source code must retain the above copyright
#       notice, this list of conditions and the following disclaimer.
#     * Redistributions in binary form must reproduce the above copyright
#       notice, this list of conditions and the following disclaimer in the
#       documentation and/or other materials provided with the distribution.
#     * The name of Imperial College London or that of other
#       contributors may not be used to endorse or promote products
#       derived from this software without specific prior written
#       permission.
#
# THIS SOFTWARE IS PROVIDED BY THE COPYRIGHT HOLDERS AND CONTRIBUTERS
# ''AS IS'' AND ANY EXPRESS OR IMPLIED WARRANTIES, INCLUDING, BUT NOT
# LIMITED TO, THE IMPLIED WARRANTIES OF MERCHANTABILITY AND FITNESS
# FOR A PARTICULAR PURPOSE ARE DISCLAIMED. IN NO EVENT SHALL THE
# COPYRIGHT HOLDERS OR CONTRIBUTORS BE LIABLE FOR ANY DIRECT,
# INDIRECT, INCIDENTAL, SPECIAL, EXEMPLARY, OR CONSEQUENTIAL DAMAGES
# (INCLUDING, BUT NOT LIMITED TO, PROCUREMENT OF SUBSTITUTE GOODS OR
# SERVICES; LOSS OF USE, DATA, OR PROFITS; OR BUSINESS INTERRUPTION)
# HOWEVER CAUSED AND ON ANY THEORY OF LIABILITY, WHETHER IN CONTRACT,
# STRICT LIABILITY, OR TORT (INCLUDING NEGLIGENCE OR OTHERWISE)
# ARISING IN ANY WAY OUT OF THE USE OF THIS SOFTWARE, EVEN IF ADVISED
# OF THE POSSIBILITY OF SUCH DAMAGE.

"""Base classes for OP2 objects, containing metadata and runtime data
information which is backend independent. Individual runtime backends should
subclass these as required to implement backend-specific features.
"""

import itertools
import weakref
import numpy as np
import ctypes
import operator
import types
from hashlib import md5
from copy import deepcopy as dcopy

from configuration import configuration
from caching import Cached, ObjectCached
from versioning import Versioned, modifies, modifies_argn, CopyOnWrite, \
    shallow_copy, zeroes
from exceptions import *
from utils import *
from backends import _make_object
from mpi import MPI, collective, dup_comm
from profiling import timed_region, timed_function
from sparsity import build_sparsity
from version import __version__ as version

from coffee.base import Node
from coffee.visitors import FindInstances, EstimateFlops
from coffee import base as ast


class LazyComputation(object):

    """Helper class holding computation to be carried later on.
    """

    def __init__(self, reads, writes, incs):
        self.reads = set((x._parent if isinstance(x, DatView) else x)
                         for x in flatten(reads))
        self.writes = set((x._parent if isinstance(x, DatView) else x)
                          for x in flatten(writes))
        self.incs = set((x._parent if isinstance(x, DatView) else x)
                        for x in flatten(incs))
        self._scheduled = False

    def enqueue(self):
        global _trace
        _trace.append(self)
        return self

    def _run(self):
        assert False, "Not implemented"


class ExecutionTrace(object):

    """Container maintaining delayed computation until they are executed."""

    def __init__(self):
        self._trace = list()

    def append(self, computation):
        if not configuration['lazy_evaluation']:
            assert not self._trace
            computation._run()
        elif configuration['lazy_max_trace_length'] > 0 and \
                configuration['lazy_max_trace_length'] == len(self._trace):
            # Garbage collect trace (stop the world)
            self.evaluate_all()
            self._trace.append(computation)
        else:
            self._trace.append(computation)

    def in_queue(self, computation):
        return computation in self._trace

    def clear(self):
        """Forcefully drops delayed computation. Only use this if you know what you
        are doing.
        """
        self._trace = list()

    def evaluate_all(self):
        """Forces the evaluation of all delayed computations."""
        for comp in self._trace:
            comp._run()
        self._trace = list()

    def evaluate(self, reads=None, writes=None):
        """Force the evaluation of delayed computation on which reads and writes
        depend.

        :arg reads: the :class:`DataCarrier`\s which you wish to read from.
                    This forces evaluation of all :func:`par_loop`\s that write to
                    the :class:`DataCarrier` (and any other dependent computation).
        :arg writes: the :class:`DataCarrier`\s which you will write to (i.e. modify values).
                     This forces evaluation of all :func:`par_loop`\s that read from the
                     :class:`DataCarrier` (and any other dependent computation).
        """

        if reads is not None:
            try:
                reads = set(flatten(reads))
            except TypeError:       # not an iterable
                reads = set([reads])
        else:
            reads = set()
        if writes is not None:
            try:
                writes = set(flatten(writes))
            except TypeError:
                writes = set([writes])
        else:
            writes = set()

        def _depends_on(reads, writes, cont):
            return reads & cont.writes or writes & cont.reads or writes & cont.writes

        for comp in reversed(self._trace):
            if _depends_on(reads, writes, comp):
                comp._scheduled = True
                reads = reads | comp.reads - comp.writes
                writes = writes | comp.writes
            else:
                comp._scheduled = False

        to_run, new_trace = list(), list()
        for comp in self._trace:
            if comp._scheduled:
                to_run.append(comp)
            else:
                new_trace.append(comp)
        self._trace = new_trace

        if configuration['loop_fusion']:
<<<<<<< HEAD
            from fusion.interface import fuse, lazy_trace_name
            to_run = fuse(lazy_trace_name, to_run)
        for comp in to_run:
            comp._run()
=======
            from fusion import fuse
            to_run = fuse('from_trace', to_run, 0)
        with timed_region("Trace: eval"):
            for comp in to_run:
                comp._run()
>>>>>>> 239f4208


_trace = ExecutionTrace()

# Data API


class Access(object):

    """OP2 access type. In an :py:class:`Arg`, this describes how the
    :py:class:`DataCarrier` will be accessed.

    .. warning ::
        Access should not be instantiated by user code. Instead, use
        the predefined values: :const:`READ`, :const:`WRITE`, :const:`RW`,
        :const:`INC`, :const:`MIN`, :const:`MAX`
    """

    _modes = ["READ", "WRITE", "RW", "INC", "MIN", "MAX"]

    @validate_in(('mode', _modes, ModeValueError))
    def __init__(self, mode):
        self._mode = mode

    def __str__(self):
        return "OP2 Access: %s" % self._mode

    def __repr__(self):
        return "Access(%r)" % self._mode

READ = Access("READ")
"""The :class:`Global`, :class:`Dat`, or :class:`Mat` is accessed read-only."""

WRITE = Access("WRITE")
"""The  :class:`Global`, :class:`Dat`, or :class:`Mat` is accessed write-only,
and OP2 is not required to handle write conflicts."""

RW = Access("RW")
"""The  :class:`Global`, :class:`Dat`, or :class:`Mat` is accessed for reading
and writing, and OP2 is not required to handle write conflicts."""

INC = Access("INC")
"""The kernel computes increments to be summed onto a :class:`Global`,
:class:`Dat`, or :class:`Mat`. OP2 is responsible for managing the write
conflicts caused."""

MIN = Access("MIN")
"""The kernel contributes to a reduction into a :class:`Global` using a ``min``
operation. OP2 is responsible for reducing over the different kernel
invocations."""

MAX = Access("MAX")
"""The kernel contributes to a reduction into a :class:`Global` using a ``max``
operation. OP2 is responsible for reducing over the different kernel
invocations."""

# Data API


class Arg(object):

    """An argument to a :func:`pyop2.op2.par_loop`.

    .. warning ::
        User code should not directly instantiate :class:`Arg`.
        Instead, use the call syntax on the :class:`DataCarrier`.
    """

    def __init__(self, data=None, map=None, idx=None, access=None, flatten=False):
        """
        :param data: A data-carrying object, either :class:`Dat` or class:`Mat`
        :param map:  A :class:`Map` to access this :class:`Arg` or the default
                     if the identity map is to be used.
        :param idx:  An index into the :class:`Map`: an :class:`IterationIndex`
                     when using an iteration space, an :class:`int` to use a
                     given component of the mapping or the default to use all
                     components of the mapping.
        :param access: An access descriptor of type :class:`Access`
        :param flatten: Treat the data dimensions of this :class:`Arg` as flat
                        s.t. the kernel is passed a flat vector of length
                        ``map.arity * data.dataset.cdim``.

        Checks that:

        1. the maps used are initialized i.e. have mapping data associated, and
        2. the to Set of the map used to access it matches the Set it is
           defined on.

        A :class:`MapValueError` is raised if these conditions are not met."""
        self.data = data
        self._map = map
        self._idx = idx
        self._access = access
        self._flatten = flatten
        self._in_flight = False  # some kind of comms in flight for this arg

        # Check arguments for consistency
        if configuration["type_check"] and not (self._is_global or map is None):
            for j, m in enumerate(map):
                if m.iterset.total_size > 0 and len(m.values_with_halo) == 0:
                    raise MapValueError("%s is not initialized." % map)
                if self._is_mat and m.toset != data.sparsity.dsets[j].set:
                    raise MapValueError(
                        "To set of %s doesn't match the set of %s." % (map, data))
            if self._is_dat and map.toset != data.dataset.set:
                raise MapValueError(
                    "To set of %s doesn't match the set of %s." % (map, data))

        # Determine the iteration space extents, if any
        if self._is_mat and flatten:
            rdims = tuple(d.cdim for d in data.sparsity.dsets[0])
            cdims = tuple(d.cdim for d in data.sparsity.dsets[1])
            self._block_shape = tuple(tuple((mr.arity * dr, mc.arity * dc)
                                      for mc, dc in zip(map[1], cdims))
                                      for mr, dr in zip(map[0], rdims))
        elif self._is_mat:
            self._block_shape = tuple(tuple((mr.arity, mc.arity)
                                      for mc in map[1])
                                      for mr in map[0])
        elif self._uses_itspace and flatten:
            self._block_shape = tuple(((m.arity * d.cdim,),) for m, d in zip(map, data))
        elif self._uses_itspace:
            self._block_shape = tuple(((m.arity,),) for m in map)
        else:
            self._block_shape = None

    def __eq__(self, other):
        """:class:`Arg`\s compare equal of they are defined on the same data,
        use the same :class:`Map` with the same index and the same access
        descriptor."""
        return self.data == other.data and self._map == other._map and \
            self._idx == other._idx and self._access == other._access

    def __ne__(self, other):
        """:class:`Arg`\s compare equal of they are defined on the same data,
        use the same :class:`Map` with the same index and the same access
        descriptor."""
        return not self == other

    def __str__(self):
        return "OP2 Arg: dat %s, map %s, index %s, access %s" % \
            (self.data, self._map, self._idx, self._access)

    def __repr__(self):
        return "Arg(%r, %r, %r, %r)" % \
            (self.data, self._map, self._idx, self._access)

    def __iter__(self):
        for arg in self.split:
            yield arg

    @cached_property
    def split(self):
        """Split a mixed argument into a tuple of constituent arguments."""
        if self._is_mixed_dat:
            return tuple(_make_object('Arg', d, m, self._idx, self._access)
                         for d, m in zip(self.data, self._map))
        elif self._is_mixed_mat:
            s = self.data.sparsity.shape
            mr, mc = self.map
            return tuple(_make_object('Arg', self.data[i, j], (mr.split[i], mc.split[j]),
                                      self._idx, self._access)
                         for j in range(s[1]) for i in range(s[0]))
        else:
            return (self,)

    @cached_property
    def name(self):
        """The generated argument name."""
        return "arg%d" % self.position

    @cached_property
    def ctype(self):
        """String representing the C type of the data in this ``Arg``."""
        return self.data.ctype

    @cached_property
    def dtype(self):
        """Numpy datatype of this Arg"""
        return self.data.dtype

    @cached_property
    def map(self):
        """The :class:`Map` via which the data is to be accessed."""
        return self._map

    @cached_property
    def idx(self):
        """Index into the mapping."""
        return self._idx

    @cached_property
    def access(self):
        """Access descriptor. One of the constants of type :class:`Access`"""
        return self._access

    @cached_property
    def _is_dat_view(self):
        return isinstance(self.data, DatView)

    @cached_property
    def _is_soa(self):
        return self._is_dat and self.data.soa

    @cached_property
    def _is_vec_map(self):
        return self._is_indirect and self._idx is None

    @cached_property
    def _is_mat(self):
        return isinstance(self.data, Mat)

    @cached_property
    def _is_mixed_mat(self):
        return self._is_mat and self.data.sparsity.shape > (1, 1)

    @cached_property
    def _is_global(self):
        return isinstance(self.data, Global)

    @cached_property
    def _is_global_reduction(self):
        return self._is_global and self._access in [INC, MIN, MAX]

    @cached_property
    def _is_dat(self):
        return isinstance(self.data, Dat)

    @cached_property
    def _is_mixed_dat(self):
        return isinstance(self.data, MixedDat)

    @cached_property
    def _is_mixed(self):
        return self._is_mixed_dat or self._is_mixed_mat

    @cached_property
    def _is_INC(self):
        return self._access == INC

    @cached_property
    def _is_MIN(self):
        return self._access == MIN

    @cached_property
    def _is_MAX(self):
        return self._access == MAX

    @cached_property
    def _is_direct(self):
        return isinstance(self.data, Dat) and self.map is None

    @cached_property
    def _is_indirect(self):
        return isinstance(self.data, Dat) and self.map is not None

    @cached_property
    def _is_indirect_and_not_read(self):
        return self._is_indirect and not self._is_read

    @cached_property
    def _is_read(self):
        return self._access == READ

    @cached_property
    def _is_written(self):
        return not self._is_read

    @cached_property
    def _is_indirect_reduction(self):
        return self._is_indirect and self._access is INC

    @cached_property
    def _uses_itspace(self):
        return self._is_mat or isinstance(self.idx, IterationIndex)

    @collective
    def halo_exchange_begin(self, update_inc=False):
        """Begin halo exchange for the argument if a halo update is required.
        Doing halo exchanges only makes sense for :class:`Dat` objects.

        :kwarg update_inc: if True also force halo exchange for :class:`Dat`\s accessed via INC."""
        assert self._is_dat, "Doing halo exchanges only makes sense for Dats"
        assert not self._in_flight, \
            "Halo exchange already in flight for Arg %s" % self
        access = [READ, RW]
        if update_inc:
            access.append(INC)
        if self.access in access and self.data.needs_halo_update:
            self.data.needs_halo_update = False
            self._in_flight = True
            self.data.halo_exchange_begin()

    @collective
    def halo_exchange_end(self, update_inc=False):
        """End halo exchange if it is in flight.
        Doing halo exchanges only makes sense for :class:`Dat` objects.

        :kwarg update_inc: if True also force halo exchange for :class:`Dat`\s accessed via INC."""
        assert self._is_dat, "Doing halo exchanges only makes sense for Dats"
        access = [READ, RW]
        if update_inc:
            access.append(INC)
        if self.access in access and self._in_flight:
            self.data.halo_exchange_end()
            self._in_flight = False

    @collective
    def reduction_begin(self, comm):
        """Begin reduction for the argument if its access is INC, MIN, or MAX.
        Doing a reduction only makes sense for :class:`Global` objects."""
        assert self._is_global, \
            "Doing global reduction only makes sense for Globals"
        assert not self._in_flight, \
            "Reduction already in flight for Arg %s" % self
        if self.access is not READ:
            self._in_flight = True
            if self.access is INC:
                op = MPI.SUM
            elif self.access is MIN:
                op = MPI.MIN
            elif self.access is MAX:
                op = MPI.MAX
            # If the MPI supports MPI-3, this could be MPI_Iallreduce
            # instead, to allow overlapping comp and comms.
            # We must reduce into a temporary buffer so that when
            # executing over the halo region, which occurs after we've
            # called this reduction, we don't subsequently overwrite
            # the result.
            comm.Allreduce(self.data._data, self.data._buf, op=op)

    @collective
    def reduction_end(self, comm):
        """End reduction for the argument if it is in flight.
        Doing a reduction only makes sense for :class:`Global` objects."""
        assert self._is_global, \
            "Doing global reduction only makes sense for Globals"
        if self.access is not READ and self._in_flight:
            self._in_flight = False
            # Must have a copy here, because otherwise we just grab a
            # pointer.
            self.data._data = np.copy(self.data._buf)


class Set(object):

    """OP2 set.

    :param size: The size of the set.
    :type size: integer or list of four integers.
    :param dim: The shape of the data associated with each element of this ``Set``.
    :type dim: integer or tuple of integers
    :param string name: The name of the set (optional).
    :param halo: An exisiting halo to use (optional).

    When the set is employed as an iteration space in a
    :func:`pyop2.op2.par_loop`, the extent of any local iteration space within
    each set entry is indicated in brackets. See the example in
    :func:`pyop2.op2.par_loop` for more details.

    The size of the set can either be an integer, or a list of four
    integers.  The latter case is used for running in parallel where
    we distinguish between:

      - `CORE` (owned and not touching halo)
      - `OWNED` (owned, touching halo)
      - `EXECUTE HALO` (not owned, but executed over redundantly)
      - `NON EXECUTE HALO` (not owned, read when executing in the execute halo)

    If a single integer is passed, we assume that we're running in
    serial and there is no distinction.

    The division of set elements is: ::

        [0, CORE)
        [CORE, OWNED)
        [OWNED, EXECUTE HALO)
        [EXECUTE HALO, NON EXECUTE HALO).

    Halo send/receive data is stored on sets in a :class:`Halo`.
    """

    _globalcount = 0

    _CORE_SIZE = 0
    _OWNED_SIZE = 1
    _IMPORT_EXEC_SIZE = 2
    _IMPORT_NON_EXEC_SIZE = 3

    @validate_type(('size', (int, tuple, list, np.ndarray), SizeTypeError),
                   ('name', str, NameTypeError))
    def __init__(self, size=None, name=None, halo=None, comm=None):
        self.comm = dup_comm(comm)
        if type(size) is int:
            size = [size] * 4
        size = as_tuple(size, int, 4)
        assert size[Set._CORE_SIZE] <= size[Set._OWNED_SIZE] <= \
            size[Set._IMPORT_EXEC_SIZE] <= size[Set._IMPORT_NON_EXEC_SIZE], \
            "Set received invalid sizes: %s" % size
        self._sizes = size
        self._name = name or "set_%d" % Set._globalcount
        self._halo = halo
        self._partition_size = 1024
        self._extruded = False
        if self.halo:
            self.halo.verify(self)
        # A cache of objects built on top of this set
        self._cache = {}
        Set._globalcount += 1

    @cached_property
    def core_size(self):
        """Core set size.  Owned elements not touching halo elements."""
        return self._sizes[Set._CORE_SIZE]

    @cached_property
    def size(self):
        """Set size, owned elements."""
        return self._sizes[Set._OWNED_SIZE]

    @cached_property
    def exec_size(self):
        """Set size including execute halo elements.

        If a :class:`ParLoop` is indirect, we do redundant computation
        by executing over these set elements as well as owned ones.
        """
        return self._sizes[Set._IMPORT_EXEC_SIZE]

    @cached_property
    def total_size(self):
        """Total set size, including halo elements."""
        return self._sizes[Set._IMPORT_NON_EXEC_SIZE]

    @cached_property
    def sizes(self):
        """Set sizes: core, owned, execute halo, total."""
        return self._sizes

    @cached_property
    def core_part(self):
        return SetPartition(self, 0, self.core_size)

    @cached_property
    def owned_part(self):
        return SetPartition(self, self.core_size, self.size - self.core_size)

    @cached_property
    def exec_part(self):
        return SetPartition(self, self.size, self.exec_size - self.size)

    @cached_property
    def all_part(self):
        return SetPartition(self, 0, self.exec_size)

    @cached_property
    def name(self):
        """User-defined label"""
        return self._name

    @cached_property
    def halo(self):
        """:class:`Halo` associated with this Set"""
        return self._halo

    @property
    def partition_size(self):
        """Default partition size"""
        return self._partition_size

    @partition_size.setter
    def partition_size(self, partition_value):
        """Set the partition size"""
        self._partition_size = partition_value

    def __iter__(self):
        """Yield self when iterated over."""
        yield self

    def __getitem__(self, idx):
        """Allow indexing to return self"""
        assert idx == 0
        return self

    def __len__(self):
        """This is not a mixed type and therefore of length 1."""
        return 1

    def __str__(self):
        return "OP2 Set: %s with size %s" % (self._name, self.size)

    def __repr__(self):
        return "Set(%r, %r)" % (self._sizes, self._name)

    def __call__(self, *indices):
        """Build a :class:`Subset` from this :class:`Set`

        :arg indices: The elements of this :class:`Set` from which the
                      :class:`Subset` should be formed.

        """
        if len(indices) == 1:
            indices = indices[0]
            if np.isscalar(indices):
                indices = [indices]
        return _make_object('Subset', self, indices)

    def __contains__(self, dset):
        """Indicate whether a given DataSet is compatible with this Set."""
        if isinstance(dset, DataSet):
            return dset.set is self
        elif isinstance(dset, LocalSet):
            return dset.superset is self
        else:
            return False

    def __pow__(self, e):
        """Derive a :class:`DataSet` with dimension ``e``"""
        return _make_object('DataSet', self, dim=e)

    @cached_property
    def layers(self):
        """Return None (not an :class:`ExtrudedSet`)."""
        return None

    @classmethod
    def fromhdf5(cls, f, name):
        """Construct a :class:`Set` from set named ``name`` in HDF5 data ``f``"""
        slot = f[name]
        if slot.shape != (1,):
            raise SizeTypeError("Shape of %s is incorrect" % name)
        size = slot.value.astype(np.int)
        return cls(size[0], name)


class ExtrudedSet(Set):

    """OP2 ExtrudedSet.

    :param parent: The parent :class:`Set` to build this :class:`ExtrudedSet` on top of
    :type parent: a :class:`Set`.
    :param layers: The number of layers in this :class:`ExtrudedSet`.
    :type layers: an integer.

    The number of layers indicates the number of time the base set is
    extruded in the direction of the :class:`ExtrudedSet`.  As a
    result, there are ``layers-1`` extruded "cells" in an extruded set.
    """

    @validate_type(('parent', Set, TypeError))
    def __init__(self, parent, layers):
        self._parent = parent
        if layers < 2:
            raise SizeTypeError("Number of layers must be > 1 (not %s)" % layers)
        self._layers = layers
        self._extruded = True

    def __getattr__(self, name):
        """Returns a :class:`Set` specific attribute."""
        return getattr(self._parent, name)

    def __contains__(self, set):
        if isinstance(set, LocalSet):
            return set.superset is self or set.superset in self
        return set is self.parent

    def __str__(self):
        return "OP2 ExtrudedSet: %s with size %s (%s layers)" % \
            (self._name, self.size, self._layers)

    def __repr__(self):
        return "ExtrudedSet(%r, %r)" % (self._parent, self._layers)

    @cached_property
    def parent(self):
        return self._parent

    @cached_property
    def layers(self):
        """The number of layers in this extruded set."""
        return self._layers


class LocalSet(ExtrudedSet, ObjectCached):

    """A wrapper around a :class:`Set` or :class:`ExtrudedSet`.

    A :class:`LocalSet` behaves exactly like the :class:`Set` it was
    built on except during parallel loop iterations. Iteration over a
    :class:`LocalSet` indicates that the :func:`par_loop` should not
    compute redundantly over halo entities.  It may be used in
    conjunction with a :func:`par_loop` that ``INC``\s into a
    :class:`Dat`.  In this case, after the local computation has
    finished, remote contributions to local data with be gathered,
    such that local data is correct on all processes.  Iteration over
    a :class:`LocalSet` makes no sense for :func:`par_loop`\s
    accessing a :class:`Mat` or those accessing a :class:`Dat` with
    ``WRITE`` or ``RW`` access descriptors, in which case an error is
    raised.


    .. note::

       Building :class:`DataSet`\s and hence :class:`Dat`\s on a
       :class:`LocalSet` is unsupported.

    """
    def __init__(self, set):
        if self._initialized:
            return
        self._superset = set
        self._sizes = (set.core_size, set.size, set.size, set.size)

    @classmethod
    def _process_args(cls, set, **kwargs):
        return (set, ) + (set, ), kwargs

    @classmethod
    def _cache_key(cls, set, **kwargs):
        return (set, )

    def __getattr__(self, name):
        """Look up attributes on the contained :class:`Set`."""
        return getattr(self._superset, name)

    @cached_property
    def superset(self):
        return self._superset

    def __repr__(self):
        return "LocalSet(%r)" % self.superset

    def __str__(self):
        return "OP2 LocalSet on %s" % self.superset

    def __pow__(self, e):
        """Derive a :class:`DataSet` with dimension ``e``"""
        raise NotImplementedError("Deriving a DataSet from a Localset is unsupported")


class Subset(ExtrudedSet):

    """OP2 subset.

    :param superset: The superset of the subset.
    :type superset: a :class:`Set` or a :class:`Subset`.
    :param indices: Elements of the superset that form the
        subset. Duplicate values are removed when constructing the subset.
    :type indices: a list of integers, or a numpy array.
    """
    @validate_type(('superset', Set, TypeError),
                   ('indices', (list, tuple, np.ndarray), TypeError))
    def __init__(self, superset, indices):
        # sort and remove duplicates
        indices = np.unique(indices)
        if isinstance(superset, Subset):
            # Unroll indices to point to those in the parent
            indices = superset.indices[indices]
            superset = superset.superset
        assert type(superset) is Set or type(superset) is ExtrudedSet, \
            'Subset construction failed, should not happen'

        self._superset = superset
        self._indices = verify_reshape(indices, np.int32, (len(indices),))

        if len(self._indices) > 0 and (self._indices[0] < 0 or
                                       self._indices[-1] >= self._superset.total_size):
            raise SubsetIndexOutOfBounds(
                'Out of bounds indices in Subset construction: [%d, %d) not [0, %d)' %
                (self._indices[0], self._indices[-1], self._superset.total_size))

        self._sizes = ((self._indices < superset.core_size).sum(),
                       (self._indices < superset.size).sum(),
                       (self._indices < superset.exec_size).sum(),
                       len(self._indices))

    # Look up any unspecified attributes on the _set.
    def __getattr__(self, name):
        """Returns a :class:`Set` specific attribute."""
        return getattr(self._superset, name)

    def __pow__(self, e):
        """Derive a :class:`DataSet` with dimension ``e``"""
        raise NotImplementedError("Deriving a DataSet from a Subset is unsupported")

    def __str__(self):
        return "OP2 Subset: %s with size %s" % \
            (self._name, self._size)

    def __repr__(self):
        return "Subset(%r, %r)" % (self._superset, self._indices)

    def __call__(self, *indices):
        """Build a :class:`Subset` from this :class:`Subset`

        :arg indices: The elements of this :class:`Subset` from which the
                      :class:`Subset` should be formed.

        """
        if len(indices) == 1:
            indices = indices[0]
            if np.isscalar(indices):
                indices = [indices]
        return _make_object('Subset', self, indices)

    @cached_property
    def superset(self):
        """Returns the superset Set"""
        return self._superset

    @cached_property
    def indices(self):
        """Returns the indices pointing in the superset."""
        return self._indices

    @cached_property
    def _argtype(self):
        """Ctypes argtype for this :class:`Subset`"""
        return ctypes.c_voidp


class SetPartition(object):
    def __init__(self, set, offset, size):
        self.set = set
        self.offset = offset
        self.size = size


class MixedSet(Set, ObjectCached):
    """A container for a bag of :class:`Set`\s."""

    def __init__(self, sets):
        """:param iterable sets: Iterable of :class:`Set`\s or :class:`ExtrudedSet`\s"""
        if self._initialized:
            return
        self._sets = sets
        assert all(s.layers == self._sets[0].layers for s in sets), \
            "All components of a MixedSet must have the same number of layers."
        # TODO: do all sets need the same communicator?
        self.comm = sets[0].comm
        self._initialized = True

    @classmethod
    def _process_args(cls, sets, **kwargs):
        sets = [s for s in sets]
        try:
            sets = as_tuple(sets, ExtrudedSet)
        except TypeError:
            sets = as_tuple(sets, Set)
        cache = sets[0]
        return (cache, ) + (sets, ), kwargs

    @classmethod
    def _cache_key(cls, sets, **kwargs):
        return sets

    def __getitem__(self, idx):
        """Return :class:`Set` with index ``idx`` or a given slice of sets."""
        return self._sets[idx]

    @cached_property
    def split(self):
        """The underlying tuple of :class:`Set`\s."""
        return self._sets

    @cached_property
    def core_size(self):
        """Core set size. Owned elements not touching halo elements."""
        return sum(s.core_size for s in self._sets)

    @cached_property
    def size(self):
        """Set size, owned elements."""
        return sum(s.size for s in self._sets)

    @cached_property
    def exec_size(self):
        """Set size including execute halo elements."""
        return sum(s.exec_size for s in self._sets)

    @cached_property
    def total_size(self):
        """Total set size, including halo elements."""
        return sum(s.total_size for s in self._sets)

    @cached_property
    def sizes(self):
        """Set sizes: core, owned, execute halo, total."""
        return (self.core_size, self.size, self.exec_size, self.total_size)

    @cached_property
    def name(self):
        """User-defined labels."""
        return tuple(s.name for s in self._sets)

    @cached_property
    def halo(self):
        """:class:`Halo`\s associated with these :class:`Set`\s."""
        halos = tuple(s.halo for s in self._sets)
        return halos if any(halos) else None

    @cached_property
    def _extruded(self):
        return isinstance(self._sets[0], ExtrudedSet)

    @cached_property
    def layers(self):
        """Numbers of layers in the extruded mesh (or None if this MixedSet is not extruded)."""
        return self._sets[0].layers

    def __iter__(self):
        """Yield all :class:`Set`\s when iterated over."""
        for s in self._sets:
            yield s

    def __len__(self):
        """Return number of contained :class:`Set`s."""
        return len(self._sets)

    def __pow__(self, e):
        """Derive a :class:`MixedDataSet` with dimensions ``e``"""
        return _make_object('MixedDataSet', self._sets, e)

    def __str__(self):
        return "OP2 MixedSet composed of Sets: %s" % (self._sets,)

    def __repr__(self):
        return "MixedSet(%r)" % (self._sets,)


class DataSet(ObjectCached):
    """PyOP2 Data Set

    Set used in the op2.Dat structures to specify the dimension of the data.
    """
    _globalcount = 0

    @validate_type(('iter_set', Set, SetTypeError),
                   ('dim', (int, tuple, list), DimTypeError),
                   ('name', str, NameTypeError))
    def __init__(self, iter_set, dim=1, name=None):
        if self._initialized:
            return
        if isinstance(iter_set, Subset):
            raise NotImplementedError("Deriving a DataSet from a Subset is unsupported")
        self._set = iter_set
        self._dim = as_tuple(dim, int)
        self._cdim = np.asscalar(np.prod(self._dim))
        self._name = name or "dset_%d" % DataSet._globalcount
        DataSet._globalcount += 1
        self._initialized = True

    @classmethod
    def _process_args(cls, *args, **kwargs):
        return (args[0], ) + args, kwargs

    @classmethod
    def _cache_key(cls, iter_set, dim=1, name=None):
        return (iter_set, as_tuple(dim, int))

    def __getstate__(self):
        """Extract state to pickle."""
        return self.__dict__

    def __setstate__(self, d):
        """Restore from pickled state."""
        self.__dict__.update(d)

    # Look up any unspecified attributes on the _set.
    def __getattr__(self, name):
        """Returns a Set specific attribute."""
        return getattr(self.set, name)

    def __getitem__(self, idx):
        """Allow index to return self"""
        assert idx == 0
        return self

    @cached_property
    def dim(self):
        """The shape tuple of the values for each element of the set."""
        return self._dim

    @cached_property
    def cdim(self):
        """The scalar number of values for each member of the set. This is
        the product of the dim tuple."""
        return self._cdim

    @cached_property
    def name(self):
        """Returns the name of the data set."""
        return self._name

    @cached_property
    def set(self):
        """Returns the parent set of the data set."""
        return self._set

    def __iter__(self):
        """Yield self when iterated over."""
        yield self

    def __len__(self):
        """This is not a mixed type and therefore of length 1."""
        return 1

    def __str__(self):
        return "OP2 DataSet: %s on set %s, with dim %s" % \
            (self._name, self._set, self._dim)

    def __repr__(self):
        return "DataSet(%r, %r, %r)" % (self._set, self._dim, self._name)

    def __contains__(self, dat):
        """Indicate whether a given Dat is compatible with this DataSet."""
        return dat.dataset == self


class MixedDataSet(DataSet, ObjectCached):
    """A container for a bag of :class:`DataSet`\s.

    Initialized either from a :class:`MixedSet` and an iterable or iterator of
    ``dims`` of corresponding length ::

        mdset = op2.MixedDataSet(mset, [dim1, ..., dimN])

    or from a tuple of :class:`Set`\s and an iterable of ``dims`` of
    corresponding length ::

        mdset = op2.MixedDataSet([set1, ..., setN], [dim1, ..., dimN])

    If all ``dims`` are to be the same, they can also be given as an
    :class:`int` for either of above invocations ::

        mdset = op2.MixedDataSet(mset, dim)
        mdset = op2.MixedDataSet([set1, ..., setN], dim)

    Initialized from a :class:`MixedSet` without explicitly specifying ``dims``
    they default to 1 ::

        mdset = op2.MixedDataSet(mset)

    Initialized from an iterable or iterator of :class:`DataSet`\s and/or
    :class:`Set`\s, where :class:`Set`\s are implicitly upcast to
    :class:`DataSet`\s of dim 1 ::

        mdset = op2.MixedDataSet([dset1, ..., dsetN])
    """

    def __init__(self, arg, dims=None):
        """
        :param arg:  a :class:`MixedSet` or an iterable or a generator
                     expression of :class:`Set`\s or :class:`DataSet`\s or a
                     mixture of both
        :param dims: `None` (the default) or an :class:`int` or an iterable or
                     generator expression of :class:`int`\s, which **must** be
                     of same length as `arg`

        .. Warning ::
            When using generator expressions for ``arg`` or ``dims``, these
            **must** terminate or else will cause an infinite loop.
        """
        if self._initialized:
            return
        self._dsets = arg
        self._initialized = True

    @classmethod
    def _process_args(cls, arg, dims=None):
        # If the second argument is not None it is expect to be a scalar dim
        # or an iterable of dims and the first is expected to be a MixedSet or
        # an iterable of Sets
        if dims is not None:
            # If arg is a MixedSet, get its Sets tuple
            sets = arg.split if isinstance(arg, MixedSet) else tuple(arg)
            # If dims is a scalar, turn it into a tuple of right length
            dims = (dims,) * len(sets) if isinstance(dims, int) else tuple(dims)
            if len(sets) != len(dims):
                raise ValueError("Got MixedSet of %d Sets but %s dims" %
                                 (len(sets), len(dims)))
            dsets = tuple(s ** d for s, d in zip(sets, dims))
        # Otherwise expect the first argument to be an iterable of Sets and/or
        # DataSets and upcast Sets to DataSets as necessary
        else:
            arg = [s if isinstance(s, DataSet) else s ** 1 for s in arg]
            dsets = as_tuple(arg, type=DataSet)

        return (dsets[0].set, ) + (dsets, ), {}

    @classmethod
    def _cache_key(cls, arg, dims=None):
        return arg

    def __getitem__(self, idx):
        """Return :class:`DataSet` with index ``idx`` or a given slice of datasets."""
        return self._dsets[idx]

    @cached_property
    def split(self):
        """The underlying tuple of :class:`DataSet`\s."""
        return self._dsets

    @cached_property
    def dim(self):
        """The shape tuple of the values for each element of the sets."""
        return tuple(s.dim for s in self._dsets)

    @cached_property
    def cdim(self):
        """The sum of the scalar number of values for each member of the sets.
        This is the sum of products of the dim tuples."""
        return sum(s.cdim for s in self._dsets)

    @cached_property
    def name(self):
        """Returns the name of the data sets."""
        return tuple(s.name for s in self._dsets)

    @cached_property
    def set(self):
        """Returns the :class:`MixedSet` this :class:`MixedDataSet` is
        defined on."""
        return MixedSet(s.set for s in self._dsets)

    def __iter__(self):
        """Yield all :class:`DataSet`\s when iterated over."""
        for ds in self._dsets:
            yield ds

    def __len__(self):
        """Return number of contained :class:`DataSet`s."""
        return len(self._dsets)

    def __str__(self):
        return "OP2 MixedDataSet composed of DataSets: %s" % (self._dsets,)

    def __repr__(self):
        return "MixedDataSet(%r)" % (self._dsets,)


class Halo(object):

    """A description of a halo associated with a :class:`Set`.

    The halo object describes which :class:`Set` elements are sent
    where, and which :class:`Set` elements are received from where.

    The `sends` should be a dict whose key is the process we want to
    send to, similarly the `receives` should be a dict whose key is the
    process we want to receive from.  The value should in each case be
    a numpy array of the set elements to send to/receive from each
    `process`.

    The gnn2unn array is a map from process-local set element
    numbering to cross-process set element numbering.  It must
    correctly number all the set elements in the halo region as well
    as owned elements.  Providing this array is only necessary if you
    will access :class:`Mat` objects on the :class:`Set` this `Halo`
    lives on.  Insertion into :class:`Dat`\s always uses process-local
    numbering, however insertion into :class:`Mat`\s uses cross-process
    numbering under the hood.

    You can provide your own Halo class, and use that instead when
    initialising :class:`Set`\s.  It must provide the following
    methods::

       - :meth:`Halo.begin`
       - :meth:`Halo.end`
       - :meth:`Halo.verify`

    and the following properties::

       - :attr:`Halo.global_to_petsc_numbering`
       - :attr:`Halo.comm`

    """

    def __init__(self, sends, receives, comm=None, gnn2unn=None):
        self._sends = sends
        self._receives = receives
        # The user might have passed lists, not numpy arrays, so fix that here.
        for i, a in self._sends.iteritems():
            self._sends[i] = np.asarray(a)
        for i, a in self._receives.iteritems():
            self._receives[i] = np.asarray(a)
        self._global_to_petsc_numbering = gnn2unn
        self.comm = dup_comm(comm)
        rank = self.comm.rank

        assert rank not in self._sends, \
            "Halo was specified with self-sends on rank %d" % rank
        assert rank not in self._receives, \
            "Halo was specified with self-receives on rank %d" % rank

    @collective
    def begin(self, dat, reverse=False):
        """Begin halo exchange.

        :arg dat: The :class:`Dat` to perform the exchange on.
        :kwarg reverse: if True, switch round the meaning of sends and receives.
               This can be used when computing non-redundantly and
               INCing into a :class:`Dat` to obtain correct local
               values."""
        sends = self.sends
        receives = self.receives
        if reverse:
            sends, receives = receives, sends
        for dest, ele in sends.iteritems():
            dat._send_buf[dest] = dat._data[ele]
            dat._send_reqs[dest] = self.comm.Isend(dat._send_buf[dest],
                                                   dest=dest, tag=dat._id)
        for source, ele in receives.iteritems():
            dat._recv_buf[source] = dat._data[ele]
            dat._recv_reqs[source] = self.comm.Irecv(dat._recv_buf[source],
                                                     source=source, tag=dat._id)

    @collective
    def end(self, dat, reverse=False):
        """End halo exchange.

        :arg dat: The :class:`Dat` to perform the exchange on.
        :kwarg reverse: if True, switch round the meaning of sends and receives.
               This can be used when computing non-redundantly and
               INCing into a :class:`Dat` to obtain correct local
               values."""
        with timed_region("Halo exchange receives wait"):
            MPI.Request.Waitall(dat._recv_reqs.values())
        with timed_region("Halo exchange sends wait"):
            MPI.Request.Waitall(dat._send_reqs.values())
        dat._recv_reqs.clear()
        dat._send_reqs.clear()
        dat._send_buf.clear()
        receives = self.receives
        if reverse:
            receives = self.sends
        maybe_setflags(dat._data, write=True)
        for source, buf in dat._recv_buf.iteritems():
            if reverse:
                dat._data[receives[source]] += buf
            else:
                dat._data[receives[source]] = buf
        maybe_setflags(dat._data, write=False)
        dat._recv_buf.clear()

    @property
    def sends(self):
        """Return the sends associated with this :class:`Halo`.

        A dict of numpy arrays, keyed by the rank to send to, with
        each array indicating the :class:`Set` elements to send.

        For example, to send no elements to rank 0, elements 1 and 2 to rank 1
        and no elements to rank 2 (with ``comm.size == 3``) we would have: ::

            {1: np.array([1,2], dtype=np.int32)}.
        """
        return self._sends

    @property
    def receives(self):
        """Return the receives associated with this :class:`Halo`.

        A dict of numpy arrays, keyed by the rank to receive from,
        with each array indicating the :class:`Set` elements to
        receive.

        See :func:`Halo.sends` for an example.
        """
        return self._receives

    @property
    def global_to_petsc_numbering(self):
        """The mapping from global (per-process) dof numbering to
    petsc (cross-process) dof numbering."""
        return self._global_to_petsc_numbering

    def verify(self, s):
        """Verify that this :class:`Halo` is valid for a given
:class:`Set`."""
        for dest, sends in self.sends.iteritems():
            assert (sends >= 0).all() and (sends < s.size).all(), \
                "Halo send to %d is invalid (outside owned elements)" % dest

        for source, receives in self.receives.iteritems():
            assert (receives >= s.size).all() and \
                (receives < s.total_size).all(), \
                "Halo receive from %d is invalid (not in halo elements)" % \
                source


class IterationSpace(object):

    """OP2 iteration space type.

    .. Warning ::
        User code should not directly instantiate :class:`IterationSpace`.
        This class is only for internal use inside a
        :func:`pyop2.op2.par_loop`."""

    @validate_type(('iterset', Set, SetTypeError))
    def __init__(self, iterset, block_shape=None):
        self._iterset = iterset
        self.comm = iterset.comm
        if block_shape:
            # Try the Mat case first
            try:
                self._extents = (sum(b[0][0] for b in block_shape),
                                 sum(b[1] for b in block_shape[0]))
            # Otherwise it's a Dat and only has one extent
            except IndexError:
                self._extents = (sum(b[0][0] for b in block_shape),)
        else:
            self._extents = ()
        self._block_shape = block_shape or ((self._extents,),)

    @cached_property
    def iterset(self):
        """The :class:`Set` over which this IterationSpace is defined."""
        return self._iterset

    @cached_property
    def extents(self):
        """Extents of the IterationSpace within each item of ``iterset``"""
        return self._extents

    @cached_property
    def name(self):
        """The name of the :class:`Set` over which this IterationSpace is
        defined."""
        return self._iterset.name

    @cached_property
    def core_size(self):
        """The number of :class:`Set` elements which don't touch halo elements in the set
        over which this IterationSpace is defined"""
        return self._iterset.core_size

    @cached_property
    def size(self):
        """The size of the :class:`Set` over which this IterationSpace is defined."""
        return self._iterset.size

    @cached_property
    def exec_size(self):
        """The size of the :class:`Set` over which this IterationSpace
        is defined, including halo elements to be executed over"""
        return self._iterset.exec_size

    @cached_property
    def layers(self):
        """Number of layers in the extruded set (or None if this is not an
        extruded iteration space)
        """
        return self._iterset.layers

    @cached_property
    def _extruded(self):
        return self._iterset._extruded

    @cached_property
    def partition_size(self):
        """Default partition size"""
        return self.iterset.partition_size

    @cached_property
    def total_size(self):
        """The total size of :class:`Set` over which this IterationSpace is defined.

        This includes all halo set elements."""
        return self._iterset.total_size

    @cached_property
    def _extent_ranges(self):
        return [e for e in self.extents]

    def __iter__(self):
        """Yield all block shapes with their indices as i, j, shape, offsets
        tuples."""
        roffset = 0
        for i, row in enumerate(self._block_shape):
            coffset = 0
            for j, shape in enumerate(row):
                yield i, j, shape, (roffset, coffset)
                if len(shape) > 1:
                    coffset += shape[1]
            if len(shape) > 0:
                roffset += shape[0]

    def __eq__(self, other):
        """:class:`IterationSpace`s compare equal if they are defined on the
        same :class:`Set` and have the same ``extent``."""
        return self._iterset == other._iterset and self._extents == other._extents

    def __ne__(self, other):
        """:class:`IterationSpace`s compare equal if they are defined on the
        same :class:`Set` and have the same ``extent``."""
        return not self == other

    def __hash__(self):
        return hash((self._iterset, self._extents))

    def __str__(self):
        return "OP2 Iteration Space: %s with extents %s" % (self._iterset, self._extents)

    def __repr__(self):
        return "IterationSpace(%r, %r)" % (self._iterset, self._extents)

    @cached_property
    def cache_key(self):
        """Cache key used to uniquely identify the object in the cache."""
        return self._extents, self._block_shape, self.iterset._extruded, \
            isinstance(self._iterset, Subset)


class DataCarrier(Versioned):

    """Abstract base class for OP2 data.

    Actual objects will be :class:`DataCarrier` objects of rank 0
    (:class:`Const` and :class:`Global`), rank 1 (:class:`Dat`), or rank 2
    (:class:`Mat`)"""

    class Snapshot(object):
        """A snapshot of the current state of the DataCarrier object. If
        is_valid() returns True, then the object hasn't changed since this
        snapshot was taken (and still exists)."""
        def __init__(self, obj):
            self._duplicate = obj.duplicate()
            self._original = weakref.ref(obj)

        def is_valid(self):
            objref = self._original()
            if objref is not None:
                return self._duplicate == objref
            return False

    def create_snapshot(self):
        """Returns a snapshot of the current object. If not overriden, this
        method will return a full duplicate object."""
        return type(self).Snapshot(self)

    @cached_property
    def dtype(self):
        """The Python type of the data."""
        return self._data.dtype

    @cached_property
    def ctype(self):
        """The c type of the data."""
        # FIXME: Complex and float16 not supported
        typemap = {"bool": "unsigned char",
                   "int": "int",
                   "int8": "char",
                   "int16": "short",
                   "int32": "int",
                   "int64": "long long",
                   "uint8": "unsigned char",
                   "uint16": "unsigned short",
                   "uint32": "unsigned int",
                   "uint64": "unsigned long",
                   "float": "double",
                   "float32": "float",
                   "float64": "double"}
        return typemap[self.dtype.name]

    @cached_property
    def name(self):
        """User-defined label."""
        return self._name

    @cached_property
    def dim(self):
        """The shape tuple of the values for each element of the object."""
        return self._dim

    @cached_property
    def cdim(self):
        """The scalar number of values for each member of the object. This is
        the product of the dim tuple."""
        return self._cdim

    def _force_evaluation(self, read=True, write=True):
        """Force the evaluation of any outstanding computation to ensure that this DataCarrier is up to date.

        Arguments read and write specify the intent you wish to observe the data with.

        :arg read: if `True` force evaluation that writes to this DataCarrier.
        :arg write: if `True` force evaluation that reads from this DataCarrier."""
        reads = self if read else None
        writes = self if write else None
        _trace.evaluate(reads, writes)


class _EmptyDataMixin(object):
    """A mixin for :class:`Dat` and :class:`Global` objects that takes
    care of allocating data on demand if the user has passed nothing
    in.

    Accessing the :attr:`_data` property allocates a zeroed data array
    if it does not already exist.
    """
    def __init__(self, data, dtype, shape):
        if data is None:
            self._dtype = np.dtype(dtype if dtype is not None else np.float64)
            self._version_set_zero()
        else:
            self._data = verify_reshape(data, dtype, shape, allow_none=True)
            self._dtype = self._data.dtype

    @property
    def _data(self):
        """Return the user-provided data buffer, or a zeroed buffer of
        the correct size if none was provided."""
        if not self._is_allocated:
            self._numpy_data = np.zeros(self.shape, dtype=self._dtype)
        return self._numpy_data

    @_data.setter
    def _data(self, value):
        """Set the data buffer to `value`."""
        self._numpy_data = value

    @property
    def _is_allocated(self):
        """Return True if the data buffer has been allocated."""
        return hasattr(self, '_numpy_data')


class SetAssociated(DataCarrier):
    """Intermediate class between DataCarrier and subtypes associated with a
    Set (vectors and matrices)."""

    class Snapshot(object):
        """A snapshot for SetAssociated objects is valid if the snapshot
        version is the same as the current version of the object"""

        def __init__(self, obj):
            self._original = weakref.ref(obj)
            self._snapshot_version = obj._version

        def is_valid(self):
            objref = self._original()
            if objref is not None:
                return self._snapshot_version == objref._version
            return False


class Dat(SetAssociated, _EmptyDataMixin, CopyOnWrite):
    """OP2 vector data. A :class:`Dat` holds values on every element of a
    :class:`DataSet`.

    If a :class:`Set` is passed as the ``dataset`` argument, rather
    than a :class:`DataSet`, the :class:`Dat` is created with a default
    :class:`DataSet` dimension of 1.

    If a :class:`Dat` is passed as the ``dataset`` argument, a copy is
    returned.

    It is permissible to pass `None` as the `data` argument.  In this
    case, allocation of the data buffer is postponed until it is
    accessed.

    .. note::
        If the data buffer is not passed in, it is implicitly
        initialised to be zero.

    When a :class:`Dat` is passed to :func:`pyop2.op2.par_loop`, the map via
    which indirection occurs and the access descriptor are passed by
    calling the :class:`Dat`. For instance, if a :class:`Dat` named ``D`` is
    to be accessed for reading via a :class:`Map` named ``M``, this is
    accomplished by ::

      D(pyop2.READ, M)

    The :class:`Map` through which indirection occurs can be indexed
    using the index notation described in the documentation for the
    :class:`Map`. Direct access to a Dat is accomplished by
    omitting the path argument.

    :class:`Dat` objects support the pointwise linear algebra operations
    ``+=``, ``*=``, ``-=``, ``/=``, where ``*=`` and ``/=`` also support
    multiplication / division by a scalar.
    """

    _globalcount = 0
    _modes = [READ, WRITE, RW, INC]

    @validate_type(('dataset', (DataCarrier, DataSet, Set), DataSetTypeError),
                   ('name', str, NameTypeError))
    @validate_dtype(('dtype', None, DataTypeError))
    def __init__(self, dataset, data=None, dtype=None, name=None,
                 soa=None, uid=None):

        if isinstance(dataset, Dat):
            self.__init__(dataset.dataset, None, dtype=dataset.dtype,
                          name="copy_of_%s" % dataset.name, soa=dataset.soa)
            dataset.copy(self)
            return
        if type(dataset) is Set or type(dataset) is ExtrudedSet:
            # If a Set, rather than a dataset is passed in, default to
            # a dataset dimension of 1.
            dataset = dataset ** 1
        self._shape = (dataset.total_size,) + (() if dataset.cdim == 1 else dataset.dim)
        _EmptyDataMixin.__init__(self, data, dtype, self._shape)

        self._dataset = dataset
        self.comm = dataset.comm
        # Are these data to be treated as SoA on the device?
        self._soa = bool(soa)
        self.needs_halo_update = False
        # If the uid is not passed in from outside, assume that Dats
        # have been declared in the same order everywhere.
        if uid is None:
            self._id = Dat._globalcount
            Dat._globalcount += 1
        else:
            self._id = uid
        self._name = name or "dat_%d" % self._id
        halo = dataset.halo
        if halo is not None:
            self._send_reqs = {}
            self._send_buf = {}
            self._recv_reqs = {}
            self._recv_buf = {}

    @validate_in(('access', _modes, ModeValueError))
    def __call__(self, access, path=None, flatten=False):
        if isinstance(path, _MapArg):
            return _make_object('Arg', data=self, map=path.map, idx=path.idx,
                                access=access, flatten=flatten)
        if configuration["type_check"] and path and path.toset != self.dataset.set:
            raise MapValueError("To Set of Map does not match Set of Dat.")
        return _make_object('Arg', data=self, map=path, access=access, flatten=flatten)

    def __getitem__(self, idx):
        """Return self if ``idx`` is 0, raise an error otherwise."""
        if idx != 0:
            raise IndexValueError("Can only extract component 0 from %r" % self)
        return self

    @cached_property
    def split(self):
        """Tuple containing only this :class:`Dat`."""
        return (self,)

    @cached_property
    def dataset(self):
        """:class:`DataSet` on which the Dat is defined."""
        return self._dataset

    @cached_property
    def dim(self):
        """The shape of the values for each element of the object."""
        return self.dataset.dim

    @cached_property
    def cdim(self):
        """The scalar number of values for each member of the object. This is
        the product of the dim tuple."""
        return self.dataset.cdim

    @cached_property
    def soa(self):
        """Are the data in SoA format?"""
        return self._soa

    @cached_property
    def _argtype(self):
        """Ctypes argtype for this :class:`Dat`"""
        return ctypes.c_voidp

    @property
    @modifies
    @collective
    def data(self):
        """Numpy array containing the data values.

        With this accessor you are claiming that you will modify
        the values you get back.  If you only need to look at the
        values, use :meth:`data_ro` instead.

        This only shows local values, to see the halo values too use
        :meth:`data_with_halos`.

        """
        _trace.evaluate(set([self]), set([self]))
        if self.dataset.total_size > 0 and self._data.size == 0 and self.cdim > 0:
            raise RuntimeError("Illegal access: no data associated with this Dat!")
        maybe_setflags(self._data, write=True)
        v = self._data[:self.dataset.size].view()
        self.needs_halo_update = True
        return v

    @property
    @collective
    def data_with_halos(self):
        """A view of this :class:`Dat`\s data.

        This accessor marks the :class:`Dat` as dirty, see
        :meth:`data` for more details on the semantics.

        With this accessor, you get to see up to date halo values, but
        you should not try and modify them, because they will be
        overwritten by the next halo exchange."""
        self.data               # force evaluation
        self.halo_exchange_begin()
        self.halo_exchange_end()
        self.needs_halo_update = True
        maybe_setflags(self._data, write=True)
        return self._data

    @property
    @collective
    def data_ro(self):
        """Numpy array containing the data values.  Read-only.

        With this accessor you are not allowed to modify the values
        you get back.  If you need to do so, use :meth:`data` instead.

        This only shows local values, to see the halo values too use
        :meth:`data_ro_with_halos`.

        """
        _trace.evaluate(set([self]), set())
        if self.dataset.total_size > 0 and self._data.size == 0 and self.cdim > 0:
            raise RuntimeError("Illegal access: no data associated with this Dat!")
        v = self._data[:self.dataset.size].view()
        v.setflags(write=False)
        return v

    @property
    @collective
    def data_ro_with_halos(self):
        """A view of this :class:`Dat`\s data.

        This accessor does not mark the :class:`Dat` as dirty, and is
        a read only view, see :meth:`data_ro` for more details on the
        semantics.

        With this accessor, you get to see up to date halo values, but
        you should not try and modify them, because they will be
        overwritten by the next halo exchange.

        """
        self.data_ro            # force evaluation
        self.halo_exchange_begin()
        self.halo_exchange_end()
        self.needs_halo_update = False
        v = self._data.view()
        v.setflags(write=False)
        return v

    def save(self, filename):
        """Write the data array to file ``filename`` in NumPy format."""
        np.save(filename, self.data_ro)

    def load(self, filename):
        """Read the data stored in file ``filename`` into a NumPy array
        and store the values in :meth:`_data`.
        """
        # The np.save method appends a .npy extension to the file name
        # if the user has not supplied it. However, np.load does not,
        # so we need to handle this ourselves here.
        if(filename[-4:] != ".npy"):
            filename = filename + ".npy"

        if isinstance(self.data, tuple):
            # MixedDat case
            for d, d_from_file in zip(self.data, np.load(filename)):
                d[:] = d_from_file[:]
        else:
            self.data[:] = np.load(filename)

    @cached_property
    def shape(self):
        return self._shape

    @cached_property
    def dtype(self):
        return self._dtype

    @cached_property
    def nbytes(self):
        """Return an estimate of the size of the data associated with this
        :class:`Dat` in bytes. This will be the correct size of the data
        payload, but does not take into account the (presumably small)
        overhead of the object and its metadata.

        Note that this is the process local memory usage, not the sum
        over all MPI processes.
        """

        return self.dtype.itemsize * self.dataset.total_size * self.dataset.cdim

    @zeroes
    @collective
    def zero(self):
        """Zero the data associated with this :class:`Dat`"""
        if not hasattr(self, '_zero_parloop'):
            k = ast.FunDecl("void", "zero",
                            [ast.Decl("%s*" % self.ctype, ast.Symbol("self"))],
                            body=ast.c_for("n", self.cdim,
                                           ast.Assign(ast.Symbol("self", ("n", )),
                                                      ast.Symbol("(%s)0" % self.ctype)),
                                           pragma=None))
            k = _make_object('Kernel', k, 'zero')
            self._zero_parloop = _make_object('ParLoop', k, self.dataset.set,
                                              self(WRITE))
        self._zero_parloop.enqueue()

    @modifies_argn(0)
    @collective
    def copy(self, other, subset=None):
        """Copy the data in this :class:`Dat` into another.

        :arg other: The destination :class:`Dat`
        :arg subset: A :class:`Subset` of elements to copy (optional)"""

        self._copy_parloop(other, subset=subset).enqueue()

    @collective
    def _copy_parloop(self, other, subset=None):
        """Create the :class:`ParLoop` implementing copy."""
        if not hasattr(self, '_copy_kernel'):
            k = ast.FunDecl("void", "copy",
                            [ast.Decl("%s*" % self.ctype, ast.Symbol("self"),
                                      qualifiers=["const"]),
                             ast.Decl("%s*" % other.ctype, ast.Symbol("other"))],
                            body=ast.c_for("n", self.cdim,
                                           ast.Assign(ast.Symbol("other", ("n", )),
                                                      ast.Symbol("self", ("n", ))),
                                           pragma=None))
            self._copy_kernel = _make_object('Kernel', k, 'copy')
        return _make_object('ParLoop', self._copy_kernel,
                            subset or self.dataset.set,
                            self(READ), other(WRITE))

    def __iter__(self):
        """Yield self when iterated over."""
        yield self

    def __len__(self):
        """This is not a mixed type and therefore of length 1."""
        return 1

    def __eq__(self, other):
        """:class:`Dat`\s compare equal if defined on the same
        :class:`DataSet` and containing the same data."""
        try:
            if self._is_allocated and other._is_allocated:
                return (self._dataset == other._dataset and
                        self.dtype == other.dtype and
                        np.array_equal(self._data, other._data))
            elif not (self._is_allocated or other._is_allocated):
                return (self._dataset == other._dataset and
                        self.dtype == other.dtype)
            return False
        except AttributeError:
            return False

    def __ne__(self, other):
        """:class:`Dat`\s compare equal if defined on the same
        :class:`DataSet` and containing the same data."""
        return not self == other

    @collective
    def _cow_actual_copy(self, src):
        # Force the execution of the copy parloop

        # We need to ensure that PyOP2 allocates fresh storage for this copy.
        # But only if the copy has not already run.
        try:
            if self._numpy_data is src._numpy_data:
                del self._numpy_data
        except AttributeError:
            pass

        if configuration['lazy_evaluation']:
            _trace.evaluate(self._cow_parloop.reads, self._cow_parloop.writes)
            try:
                _trace._trace.remove(self._cow_parloop)
            except ValueError:
                return

        self._cow_parloop._run()

    @collective
    def _cow_shallow_copy(self):

        other = shallow_copy(self)

        # Set up the copy to happen when required.
        other._cow_parloop = self._copy_parloop(other)
        # Remove the write dependency of the copy (in order to prevent
        # premature execution of the loop), and replace it with the
        # one dat we're writing to.
        other._cow_parloop.writes = set([other])
        if configuration['lazy_evaluation']:
            # In the lazy case, we enqueue now to ensure we are at the
            # right point in the trace.
            other._cow_parloop.enqueue()

        return other

    def __str__(self):
        return "OP2 Dat: %s on (%s) with datatype %s" \
               % (self._name, self._dataset, self.dtype.name)

    def __repr__(self):
        return "Dat(%r, None, %r, %r)" \
               % (self._dataset, self.dtype, self._name)

    def _check_shape(self, other):
        if other.dataset != self.dataset:
            raise ValueError('Mismatched shapes in operands %s and %s',
                             self.dataset.dim, other.dataset.dim)

    def _op(self, other, op):
        ops = {operator.add: ast.Sum,
               operator.sub: ast.Sub,
               operator.mul: ast.Prod,
               operator.div: ast.Div}
        ret = _make_object('Dat', self.dataset, None, self.dtype)
        name = "binop_%s" % op.__name__
        if np.isscalar(other):
            other = _make_object('Global', 1, data=other)
            k = ast.FunDecl("void", name,
                            [ast.Decl("%s*" % self.ctype, ast.Symbol("self"),
                                      qualifiers=["const"]),
                             ast.Decl("%s*" % other.ctype, ast.Symbol("other"),
                                      qualifiers=["const"]),
                             ast.Decl(self.ctype, ast.Symbol("*ret"))],
                            ast.c_for("n", self.cdim,
                                      ast.Assign(ast.Symbol("ret", ("n", )),
                                                 ops[op](ast.Symbol("self", ("n", )),
                                                         ast.Symbol("other", ("0", )))),
                                      pragma=None))

            k = _make_object('Kernel', k, name)
        else:
            self._check_shape(other)
            k = ast.FunDecl("void", name,
                            [ast.Decl("%s*" % self.ctype, ast.Symbol("self"),
                                      qualifiers=["const"]),
                             ast.Decl("%s*" % other.ctype, ast.Symbol("other"),
                                      qualifiers=["const"]),
                             ast.Decl("%s*" % self.ctype, ast.Symbol("ret"))],
                            ast.c_for("n", self.cdim,
                                      ast.Assign(ast.Symbol("ret", ("n", )),
                                                 ops[op](ast.Symbol("self", ("n", )),
                                                         ast.Symbol("other", ("n", )))),
                                      pragma=None))

            k = _make_object('Kernel', k, name)
        par_loop(k, self.dataset.set, self(READ), other(READ), ret(WRITE))
        return ret

    @modifies
    def _iop(self, other, op):
        ops = {operator.iadd: ast.Incr,
               operator.isub: ast.Decr,
               operator.imul: ast.IMul,
               operator.idiv: ast.IDiv}
        name = "iop_%s" % op.__name__
        if np.isscalar(other):
            other = _make_object('Global', 1, data=other)
            k = ast.FunDecl("void", name,
                            [ast.Decl("%s*" % self.ctype, ast.Symbol("self")),
                             ast.Decl("%s*" % other.ctype, ast.Symbol("other"),
                                      qualifiers=["const"])],
                            ast.c_for("n", self.cdim,
                                      ops[op](ast.Symbol("self", ("n", )),
                                              ast.Symbol("other", ("0", ))),
                                      pragma=None))
            k = _make_object('Kernel', k, name)
        else:
            self._check_shape(other)
            quals = ["const"] if self is not other else []
            k = ast.FunDecl("void", name,
                            [ast.Decl("%s*" % self.ctype, ast.Symbol("self")),
                             ast.Decl("%s*" % other.ctype, ast.Symbol("other"),
                                      qualifiers=quals)],
                            ast.c_for("n", self.cdim,
                                      ops[op](ast.Symbol("self", ("n", )),
                                              ast.Symbol("other", ("n", ))),
                                      pragma=None))
            k = _make_object('Kernel', k, name)
        par_loop(k, self.dataset.set, self(INC), other(READ))
        return self

    def _uop(self, op):
        ops = {operator.sub: ast.Neg}
        name = "uop_%s" % op.__name__
        k = ast.FunDecl("void", name,
                        [ast.Decl("%s*" % self.ctype, ast.Symbol("self"))],
                        ast.c_for("n", self.cdim,
                                  ast.Assign(ast.Symbol("self", ("n", )),
                                             ops[op](ast.Symbol("self", ("n", )))),
                                  pragma=None))
        k = _make_object('Kernel', k, name)
        par_loop(k, self.dataset.set, self(RW))
        return self

    def inner(self, other):
        """Compute the l2 inner product of the flattened :class:`Dat`

        :arg other: the other :class:`Dat` to compute the inner
             product against.

        """
        self._check_shape(other)
        ret = _make_object('Global', 1, data=0, dtype=self.dtype)

        k = ast.FunDecl("void", "inner",
                        [ast.Decl("%s*" % self.ctype, ast.Symbol("self"),
                                  qualifiers=["const"]),
                         ast.Decl("%s*" % other.ctype, ast.Symbol("other"),
                                  qualifiers=["const"]),
                         ast.Decl(self.ctype, ast.Symbol("*ret"))],
                        ast.c_for("n", self.cdim,
                                  ast.Incr(ast.Symbol("ret", (0, )),
                                           ast.Prod(ast.Symbol("self", ("n", )),
                                                    ast.Symbol("other", ("n", )))),
                                  pragma=None))
        k = _make_object('Kernel', k, "inner")
        par_loop(k, self.dataset.set, self(READ), other(READ), ret(INC))
        return ret.data_ro[0]

    @property
    def norm(self):
        """Compute the l2 norm of this :class:`Dat`

        .. note::

           This acts on the flattened data (see also :meth:`inner`)."""
        from math import sqrt
        return sqrt(self.inner(self))

    def __pos__(self):
        pos = _make_object('Dat', self)
        return pos

    def __add__(self, other):
        """Pointwise addition of fields."""
        return self._op(other, operator.add)

    def __radd__(self, other):
        """Pointwise addition of fields.

        self.__radd__(other) <==> other + self."""
        return self + other

    def __neg__(self):
        neg = _make_object('Dat', self)
        return neg._uop(operator.sub)

    def __sub__(self, other):
        """Pointwise subtraction of fields."""
        return self._op(other, operator.sub)

    def __rsub__(self, other):
        """Pointwise subtraction of fields.

        self.__rsub__(other) <==> other - self."""
        ret = -self
        ret += other
        return ret

    def __mul__(self, other):
        """Pointwise multiplication or scaling of fields."""
        return self._op(other, operator.mul)

    def __rmul__(self, other):
        """Pointwise multiplication or scaling of fields.

        self.__rmul__(other) <==> other * self."""
        return self.__mul__(other)

    def __div__(self, other):
        """Pointwise division or scaling of fields."""
        return self._op(other, operator.div)

    def __iadd__(self, other):
        """Pointwise addition of fields."""
        return self._iop(other, operator.iadd)

    def __isub__(self, other):
        """Pointwise subtraction of fields."""
        return self._iop(other, operator.isub)

    def __imul__(self, other):
        """Pointwise multiplication or scaling of fields."""
        return self._iop(other, operator.imul)

    def __idiv__(self, other):
        """Pointwise division or scaling of fields."""
        return self._iop(other, operator.idiv)

    @collective
    def halo_exchange_begin(self, reverse=False):
        """Begin halo exchange.

        :kwarg reverse: if True, switch round the meaning of sends and receives.
               This can be used when computing non-redundantly and
               INCing into a :class:`Dat` to obtain correct local
               values."""
        halo = self.dataset.halo
        if halo is None:
            return
        halo.begin(self, reverse=reverse)

    @collective
    def halo_exchange_end(self, reverse=False):
        """End halo exchange. Waits on MPI recv.

        :kwarg reverse: if True, switch round the meaning of sends and receives.
               This can be used when computing non-redundantly and
               INCing into a :class:`Dat` to obtain correct local
               values."""
        halo = self.dataset.halo
        if halo is None:
            return
        halo.end(self, reverse=reverse)

    @classmethod
    def fromhdf5(cls, dataset, f, name):
        """Construct a :class:`Dat` from a Dat named ``name`` in HDF5 data ``f``"""
        slot = f[name]
        data = slot.value
        soa = slot.attrs['type'].find(':soa') > 0
        ret = cls(dataset, data, name=name, soa=soa)
        return ret


class DatView(Dat):
    """An indexed view into a :class:`Dat`.

    This object can be used like a :class:`Dat` but the kernel will
    only see the requested index, rather than the full data.

    :arg dat: The :class:`Dat` to create a view into.
    :arg index: The component to select a view of.
    """
    def __init__(self, dat, index):
        cdim = dat.cdim
        if not (0 <= index < cdim):
            raise IndexTypeError("Can't create DatView with index %d for Dat with shape %s" % (index, dat.dim))
        self.index = index
        # Point at underlying data
        super(DatView, self).__init__(dat.dataset,
                                      dat._data,
                                      dtype=dat.dtype,
                                      name="view[%s](%s)" % (index, dat.name))
        # Remember parent for lazy computation forcing
        self._parent = dat

    @cached_property
    def cdim(self):
        return 1

    @cached_property
    def dim(self):
        return (1, )

    @cached_property
    def shape(self):
        return (self.dataset.total_size, )

    @property
    def data(self):
        cdim = self._parent.cdim
        full = self._parent.data

        sub = full.reshape(-1, cdim)[:, self.index]
        return sub

    @property
    def data_ro(self):
        cdim = self._parent.cdim
        full = self._parent.data_ro

        sub = full.reshape(-1, cdim)[:, self.index]
        return sub

    @property
    def data_with_halos(self):
        cdim = self._parent.cdim
        full = self._parent.data_with_halos

        sub = full.reshape(-1, cdim)[:, self.index]
        return sub

    @property
    def data_ro_with_halos(self):
        cdim = self._parent.cdim
        full = self._parent.data_ro_with_halos

        sub = full.reshape(-1, cdim)[:, self.index]
        return sub


class MixedDat(Dat):
    """A container for a bag of :class:`Dat`\s.

    Initialized either from a :class:`MixedDataSet`, a :class:`MixedSet`, or
    an iterable of :class:`DataSet`\s and/or :class:`Set`\s, where all the
    :class:`Set`\s are implcitly upcast to :class:`DataSet`\s ::

        mdat = op2.MixedDat(mdset)
        mdat = op2.MixedDat([dset1, ..., dsetN])

    or from an iterable of :class:`Dat`\s ::

        mdat = op2.MixedDat([dat1, ..., datN])
    """

    def __init__(self, mdset_or_dats):
        if isinstance(mdset_or_dats, MixedDat):
            self._dats = tuple(_make_object('Dat', d) for d in mdset_or_dats)
        else:
            self._dats = tuple(d if isinstance(d, Dat) else _make_object('Dat', d)
                               for d in mdset_or_dats)
        if not all(d.dtype == self._dats[0].dtype for d in self._dats):
            raise DataValueError('MixedDat with different dtypes is not supported')
        # TODO: Think about different communicators on dats (c.f. MixedSet)
        self.comm = self._dats[0].comm

    def __getitem__(self, idx):
        """Return :class:`Dat` with index ``idx`` or a given slice of Dats."""
        return self._dats[idx]

    @property
    def _version(self):
        return tuple(x._version for x in self.split)

    @cached_property
    def dtype(self):
        """The NumPy dtype of the data."""
        return self._dats[0].dtype

    @cached_property
    def split(self):
        """The underlying tuple of :class:`Dat`\s."""
        return self._dats

    @cached_property
    def dataset(self):
        """:class:`MixedDataSet`\s this :class:`MixedDat` is defined on."""
        return _make_object('MixedDataSet', tuple(s.dataset for s in self._dats))

    @cached_property
    def soa(self):
        """Are the data in SoA format?"""
        return tuple(s.soa for s in self._dats)

    @cached_property
    def _data(self):
        """Return the user-provided data buffer, or a zeroed buffer of
        the correct size if none was provided."""
        return tuple(d._data for d in self)

    @property
    @collective
    def data(self):
        """Numpy arrays containing the data excluding halos."""
        return tuple(s.data for s in self._dats)

    @property
    @collective
    def data_with_halos(self):
        """Numpy arrays containing the data including halos."""
        return tuple(s.data_with_halos for s in self._dats)

    @property
    @collective
    def data_ro(self):
        """Numpy arrays with read-only data excluding halos."""
        return tuple(s.data_ro for s in self._dats)

    @property
    @collective
    def data_ro_with_halos(self):
        """Numpy arrays with read-only data including halos."""
        return tuple(s.data_ro_with_halos for s in self._dats)

    @property
    def needs_halo_update(self):
        """Has this Dat been written to since the last halo exchange?"""
        return any(s.needs_halo_update for s in self._dats)

    @needs_halo_update.setter
    def needs_halo_update(self, val):
        """Indictate whether this Dat requires a halo update"""
        for d in self._dats:
            d.needs_halo_update = val

    @collective
    def halo_exchange_begin(self):
        for s in self._dats:
            s.halo_exchange_begin()

    @collective
    def halo_exchange_end(self):
        for s in self._dats:
            s.halo_exchange_end()

    @collective
    def zero(self):
        """Zero the data associated with this :class:`MixedDat`."""
        for d in self._dats:
            d.zero()

    @cached_property
    def nbytes(self):
        """Return an estimate of the size of the data associated with this
        :class:`MixedDat` in bytes. This will be the correct size of the data
        payload, but does not take into account the (presumably small)
        overhead of the object and its metadata.

        Note that this is the process local memory usage, not the sum
        over all MPI processes.
        """

        return np.sum([d.nbytes for d in self._dats])

    @collective
    def copy(self, other, subset=None):
        """Copy the data in this :class:`MixedDat` into another.

        :arg other: The destination :class:`MixedDat`
        :arg subset: Subsets are not supported, this must be :class:`None`"""

        if subset is not None:
            raise NotImplementedError("MixedDat.copy with a Subset is not supported")
        for s, o in zip(self, other):
            s.copy(o)

    @collective
    def _cow_actual_copy(self, src):
        # Force the execution of the copy parloop

        for d, s in zip(self._dats, src._dats):
            d._cow_actual_copy(s)

    @collective
    def _cow_shallow_copy(self):

        other = shallow_copy(self)

        other._dats = [d.duplicate() for d in self._dats]

        return other

    def __iter__(self):
        """Yield all :class:`Dat`\s when iterated over."""
        for d in self._dats:
            yield d

    def __len__(self):
        """Return number of contained :class:`Dats`\s."""
        return len(self._dats)

    def __eq__(self, other):
        """:class:`MixedDat`\s are equal if all their contained :class:`Dat`\s
        are."""
        try:
            return self._dats == other._dats
        # Deal with the case of comparing to a different type
        except AttributeError:
            return False

    def __ne__(self, other):
        """:class:`MixedDat`\s are equal if all their contained :class:`Dat`\s
        are."""
        return not self == other

    def __str__(self):
        return "OP2 MixedDat composed of Dats: %s" % (self._dats,)

    def __repr__(self):
        return "MixedDat(%r)" % (self._dats,)

    def inner(self, other):
        """Compute the l2 inner product.

        :arg other: the other :class:`MixedDat` to compute the inner product against"""
        ret = 0
        for s, o in zip(self, other):
            ret += s.inner(o)
        return ret

    def _op(self, other, op):
        ret = []
        if np.isscalar(other):
            for s in self:
                ret.append(op(s, other))
        else:
            self._check_shape(other)
            for s, o in zip(self, other):
                ret.append(op(s, o))
        return _make_object('MixedDat', ret)

    def _iop(self, other, op):
        if np.isscalar(other):
            for s in self:
                op(s, other)
        else:
            self._check_shape(other)
            for s, o in zip(self, other):
                op(s, o)
        return self

    def __pos__(self):
        ret = []
        for s in self:
            ret.append(s.__pos__())
        return _make_object('MixedDat', ret)

    def __neg__(self):
        ret = []
        for s in self:
            ret.append(s.__neg__())
        return _make_object('MixedDat', ret)

    def __add__(self, other):
        """Pointwise addition of fields."""
        return self._op(other, operator.add)

    def __radd__(self, other):
        """Pointwise addition of fields.

        self.__radd__(other) <==> other + self."""
        return self._op(other, operator.add)

    def __sub__(self, other):
        """Pointwise subtraction of fields."""
        return self._op(other, operator.sub)

    def __rsub__(self, other):
        """Pointwise subtraction of fields.

        self.__rsub__(other) <==> other - self."""
        return self._op(other, operator.sub)

    def __mul__(self, other):
        """Pointwise multiplication or scaling of fields."""
        return self._op(other, operator.mul)

    def __rmul__(self, other):
        """Pointwise multiplication or scaling of fields.

        self.__rmul__(other) <==> other * self."""
        return self._op(other, operator.mul)

    def __div__(self, other):
        """Pointwise division or scaling of fields."""
        return self._op(other, operator.div)

    def __iadd__(self, other):
        """Pointwise addition of fields."""
        return self._iop(other, operator.iadd)

    def __isub__(self, other):
        """Pointwise subtraction of fields."""
        return self._iop(other, operator.isub)

    def __imul__(self, other):
        """Pointwise multiplication or scaling of fields."""
        return self._iop(other, operator.imul)

    def __idiv__(self, other):
        """Pointwise division or scaling of fields."""
        return self._iop(other, operator.idiv)


class Const(DataCarrier):

    """Data that is constant for any element of any set."""

    class Snapshot(object):
        """Overridden from DataCarrier; a snapshot is always valid as long as
        the Const object still exists"""
        def __init__(self, obj):
            self._original = weakref.ref(obj)

        def is_valid(self):
            objref = self._original()
            if objref is not None:
                return True
            return False

    class NonUniqueNameError(ValueError):

        """The Names of const variables are required to be globally unique.
        This exception is raised if the name is already in use."""

    _defs = set()
    _globalcount = 0

    @validate_type(('name', str, NameTypeError))
    def __init__(self, dim, data=None, name=None, dtype=None):
        self._dim = as_tuple(dim, int)
        self._cdim = np.asscalar(np.prod(self._dim))
        self._data = verify_reshape(data, dtype, self._dim, allow_none=True)
        self._name = name or "const_%d" % Const._globalcount
        if any(self._name is const._name for const in Const._defs):
            raise Const.NonUniqueNameError(
                "OP2 Constants are globally scoped, %s is already in use" % self._name)
        Const._defs.add(self)
        Const._globalcount += 1

    def duplicate(self):
        """A Const duplicate can always refer to the same data vector, since
        it's read-only"""
        return type(self)(self.dim, data=self._data, dtype=self.dtype, name=self.name)

    @property
    def _argtype(self):
        """Ctypes argtype for this :class:`Const`"""
        return ctypes.c_voidp

    @property
    def data(self):
        """Data array."""
        if len(self._data) is 0:
            raise RuntimeError("Illegal access: No data associated with this Const!")
        return self._data

    @data.setter
    def data(self, value):
        self._data = verify_reshape(value, self.dtype, self.dim)

    def __iter__(self):
        """Yield self when iterated over."""
        yield self

    def __len__(self):
        """This is not a mixed type and therefore of length 1."""
        return 1

    def __str__(self):
        return "OP2 Const: %s of dim %s and type %s with value %s" \
               % (self._name, self._dim, self._data.dtype.name, self._data)

    def __repr__(self):
        return "Const(%r, %r, %r)" \
               % (self._dim, self._data, self._name)

    @classmethod
    def _definitions(cls):
        if Const._defs:
            return sorted(Const._defs, key=lambda c: c.name)
        return ()

    def remove_from_namespace(self):
        """Remove this Const object from the namespace

        This allows the same name to be redeclared with a different shape."""
        _trace.evaluate(set(), set([self]))
        Const._defs.discard(self)

    def _format_declaration(self):
        d = {'type': self.ctype,
             'name': self.name,
             'dim': self.cdim}

        if self.cdim == 1:
            return "static %(type)s %(name)s;" % d

        return "static %(type)s %(name)s[%(dim)s];" % d

    @classmethod
    def fromhdf5(cls, f, name):
        """Construct a :class:`Const` from const named ``name`` in HDF5 data ``f``"""
        slot = f[name]
        dim = slot.shape
        data = slot.value
        if len(dim) < 1:
            raise DimTypeError("Invalid dimension value %s" % dim)
        return cls(dim, data, name)


class Global(DataCarrier, _EmptyDataMixin):

    """OP2 global value.

    When a ``Global`` is passed to a :func:`pyop2.op2.par_loop`, the access
    descriptor is passed by `calling` the ``Global``.  For example, if
    a ``Global`` named ``G`` is to be accessed for reading, this is
    accomplished by::

      G(pyop2.READ)

    It is permissible to pass `None` as the `data` argument.  In this
    case, allocation of the data buffer is postponed until it is
    accessed.

    .. note::
        If the data buffer is not passed in, it is implicitly
        initialised to be zero.
    """

    _globalcount = 0
    _modes = [READ, INC, MIN, MAX]

    @validate_type(('name', str, NameTypeError))
    def __init__(self, dim, data=None, dtype=None, name=None):
        self._dim = as_tuple(dim, int)
        self._cdim = np.asscalar(np.prod(self._dim))
        _EmptyDataMixin.__init__(self, data, dtype, self._dim)
        self._buf = np.empty(self.shape, dtype=self.dtype)
        self._name = name or "global_%d" % Global._globalcount
        Global._globalcount += 1

    @validate_in(('access', _modes, ModeValueError))
    def __call__(self, access, path=None, flatten=False):
        """Note that the flatten argument is only passed in order to
        have the same interface as :class:`Dat`. Its value is
        ignored."""
        return _make_object('Arg', data=self, access=access)

    def __eq__(self, other):
        """:class:`Global`\s compare equal when having the same ``dim`` and
        ``data``."""
        try:
            return (self._dim == other._dim and
                    np.array_equal(self._data, other._data))
        except AttributeError:
            return False

    def __ne__(self, other):
        """:class:`Global`\s compare equal when having the same ``dim`` and
        ``data``."""
        return not self == other

    def __iter__(self):
        """Yield self when iterated over."""
        yield self

    def __len__(self):
        """This is not a mixed type and therefore of length 1."""
        return 1

    def __getitem__(self, idx):
        """Return self if ``idx`` is 0, raise an error otherwise."""
        if idx != 0:
            raise IndexValueError("Can only extract component 0 from %r" % self)
        return self

    def __str__(self):
        return "OP2 Global Argument: %s with dim %s and value %s" \
            % (self._name, self._dim, self._data)

    def __repr__(self):
        return "Global(%r, %r, %r, %r)" % (self._dim, self._data,
                                           self._data.dtype, self._name)

    @property
    def _argtype(self):
        """Ctypes argtype for this :class:`Global`"""
        return ctypes.c_voidp

    @property
    def shape(self):
        return self._dim

    @property
    @modifies
    def data(self):
        """Data array."""
        _trace.evaluate(set([self]), set())
        if len(self._data) is 0:
            raise RuntimeError("Illegal access: No data associated with this Global!")
        return self._data

    @property
    def dtype(self):
        return self._dtype

    @property
    def data_ro(self):
        """Data array."""
        view = self.data.view()
        view.setflags(write=False)
        return view

    @data.setter
    @modifies
    def data(self, value):
        _trace.evaluate(set(), set([self]))
        self._data = verify_reshape(value, self.dtype, self.dim)

    @property
    def nbytes(self):
        """Return an estimate of the size of the data associated with this
        :class:`Global` in bytes. This will be the correct size of the
        data payload, but does not take into account the overhead of
        the object and its metadata. This renders this method of
        little statistical significance, however it is included to
        make the interface consistent.
        """

        return self.dtype.itemsize * self._cdim

    @property
    def soa(self):
        """Are the data in SoA format? This is always false for :class:`Global`
        objects."""
        return False

    def duplicate(self):
        """Return a deep copy of self."""
        return type(self)(self.dim, data=np.copy(self.data_ro),
                          dtype=self.dtype, name=self.name)


# FIXME: Part of kernel API, but must be declared before Map for the validation.


class IterationIndex(object):

    """OP2 iteration space index

    Users should not directly instantiate :class:`IterationIndex` objects. Use
    ``op2.i`` instead."""

    def __init__(self, index=None):
        assert index is None or isinstance(index, int), "i must be an int"
        self._index = index

    def __str__(self):
        return "OP2 IterationIndex: %s" % self._index

    def __repr__(self):
        return "IterationIndex(%r)" % self._index

    @property
    def index(self):
        """Return the integer value of this index."""
        return self._index

    def __getitem__(self, idx):
        return IterationIndex(idx)

    # This is necessary so that we can convert an IterationIndex to a
    # tuple.  Because, __getitem__ returns a new IterationIndex
    # we have to explicitly provide an iterable interface
    def __iter__(self):
        """Yield self when iterated over."""
        yield self

i = IterationIndex()
"""Shorthand for constructing :class:`IterationIndex` objects.

``i[idx]`` builds an :class:`IterationIndex` object for which the `index`
property is `idx`.
"""


class _MapArg(object):

    def __init__(self, map, idx):
        """
        Temporary :class:`Arg`-like object for :class:`Map`\s.

        :arg map: The :class:`Map`.
        :arg idx: The index into the map.
        """
        self.map = map
        self.idx = idx


class Map(object):

    """OP2 map, a relation between two :class:`Set` objects.

    Each entry in the ``iterset`` maps to ``arity`` entries in the
    ``toset``. When a map is used in a :func:`pyop2.op2.par_loop`, it is
    possible to use Python index notation to select an individual entry on the
    right hand side of this map. There are three possibilities:

    * No index. All ``arity`` :class:`Dat` entries will be passed to the
      kernel.
    * An integer: ``some_map[n]``. The ``n`` th entry of the
      map result will be passed to the kernel.
    * An :class:`IterationIndex`, ``some_map[pyop2.i[n]]``. ``n``
      will take each value from ``0`` to ``e-1`` where ``e`` is the
      ``n`` th extent passed to the iteration space for this
      :func:`pyop2.op2.par_loop`. See also :data:`i`.


    For extruded problems (where ``iterset`` is an
    :class:`ExtrudedSet`) with boundary conditions applied at the top
    and bottom of the domain, one needs to provide a list of which of
    the `arity` values in each map entry correspond to values on the
    bottom boundary and which correspond to the top.  This is done by
    supplying two lists of indices in `bt_masks`, the first provides
    indices for the bottom, the second for the top.

    """

    _globalcount = 0

    @validate_type(('iterset', Set, SetTypeError), ('toset', Set, SetTypeError),
                   ('arity', int, ArityTypeError), ('name', str, NameTypeError))
    def __init__(self, iterset, toset, arity, values=None, name=None, offset=None, parent=None, bt_masks=None):
        self._iterset = iterset
        self._toset = toset
        self.comm = toset.comm
        self._arity = arity
        self._values = verify_reshape(values, np.int32, (iterset.total_size, arity),
                                      allow_none=True)
        self._name = name or "map_%d" % Map._globalcount
        self._offset = offset
        # This is intended to be used for modified maps, for example
        # where a boundary condition is imposed by setting some map
        # entries negative.
        self._parent = parent
        # A cache for objects built on top of this map
        self._cache = {}
        # Which indices in the extruded map should be masked out for
        # the application of strong boundary conditions
        self._bottom_mask = {}
        self._top_mask = {}

        if offset is not None and bt_masks is not None:
            for name, mask in bt_masks.iteritems():
                self._bottom_mask[name] = np.zeros(len(offset))
                self._bottom_mask[name][mask[0]] = -1
                self._top_mask[name] = np.zeros(len(offset))
                self._top_mask[name][mask[1]] = -1
        Map._globalcount += 1

    @validate_type(('index', (int, IterationIndex), IndexTypeError))
    def __getitem__(self, index):
        if configuration["type_check"]:
            if isinstance(index, int) and not (0 <= index < self.arity):
                raise IndexValueError("Index must be in interval [0,%d]" % (self._arity - 1))
            if isinstance(index, IterationIndex) and index.index not in [0, 1]:
                raise IndexValueError("IterationIndex must be in interval [0,1]")
        return _MapArg(self, index)

    # This is necessary so that we can convert a Map to a tuple
    # (needed in as_tuple).  Because, __getitem__ no longer returns a
    # Map we have to explicitly provide an iterable interface
    def __iter__(self):
        """Yield self when iterated over."""
        yield self

    def __len__(self):
        """This is not a mixed type and therefore of length 1."""
        return 1

    def __getslice__(self, i, j):
        raise NotImplementedError("Slicing maps is not currently implemented")

    @cached_property
    def _argtype(self):
        """Ctypes argtype for this :class:`Map`"""
        return ctypes.c_voidp

    @cached_property
    def split(self):
        return (self,)

    @cached_property
    def iteration_region(self):
        """Return the iteration region for the current map. For a normal map it
        will always be ALL. For a :class:`DecoratedMap` it will specify over which mesh
        region the iteration will take place."""
        return frozenset([ALL])

    @cached_property
    def implicit_bcs(self):
        """Return any implicit (extruded "top" or "bottom") bcs to
        apply to this :class:`Map`. Normally empty except in the case of
        some :class:`DecoratedMap`\s."""
        return frozenset([])

    @cached_property
    def vector_index(self):
        return None

    @cached_property
    def iterset(self):
        """:class:`Set` mapped from."""
        return self._iterset

    @cached_property
    def toset(self):
        """:class:`Set` mapped to."""
        return self._toset

    @cached_property
    def arity(self):
        """Arity of the mapping: number of toset elements mapped to per
        iterset element."""
        return self._arity

    @cached_property
    def arities(self):
        """Arity of the mapping: number of toset elements mapped to per
        iterset element.

        :rtype: tuple"""
        return (self._arity,)

    @cached_property
    def arange(self):
        """Tuple of arity offsets for each constituent :class:`Map`."""
        return (0, self._arity)

    @cached_property
    def values(self):
        """Mapping array.

        This only returns the map values for local points, to see the
        halo points too, use :meth:`values_with_halo`."""
        return self._values[:self.iterset.size]

    @cached_property
    def values_with_halo(self):
        """Mapping array.

        This returns all map values (including halo points), see
        :meth:`values` if you only need to look at the local
        points."""
        return self._values

    @cached_property
    def name(self):
        """User-defined label"""
        return self._name

    @cached_property
    def offset(self):
        """The vertical offset."""
        return self._offset

    @cached_property
    def top_mask(self):
        """The top layer mask to be applied on a mesh cell."""
        return self._top_mask

    @cached_property
    def bottom_mask(self):
        """The bottom layer mask to be applied on a mesh cell."""
        return self._bottom_mask

    def __str__(self):
        return "OP2 Map: %s from (%s) to (%s) with arity %s" \
               % (self._name, self._iterset, self._toset, self._arity)

    def __repr__(self):
        return "Map(%r, %r, %r, None, %r)" \
               % (self._iterset, self._toset, self._arity, self._name)

    def __le__(self, o):
        """self<=o if o equals self or self._parent <= o."""
        if isinstance(o, DecoratedMap):
            # The iteration region of self must be a subset of the
            # iteration region of the sparsitymap.
            return len(self.iteration_region - o.iteration_region) == 0 and self <= o._map
        return self == o or (isinstance(self._parent, Map) and self._parent <= o)

    @classmethod
    def fromhdf5(cls, iterset, toset, f, name):
        """Construct a :class:`Map` from set named ``name`` in HDF5 data ``f``"""
        slot = f[name]
        values = slot.value
        arity = slot.shape[1:]
        if len(arity) != 1:
            raise ArityTypeError("Unrecognised arity value %s" % arity)
        return cls(iterset, toset, arity[0], values, name)


class DecoratedMap(Map, ObjectCached):
    """Augmented type for a map used for attaching extra information
    used to inform code generation and/or sparsity building about the
    implicit structure of the extruded :class:`Map`.

    :param map: The original class:`Map`.

    :kwarg iteration_region: The class:`IterationRegion` of the mesh over which
                             the parallel loop will iterate.
    :kwarg implicit_bcs: Any "top" or "bottom" boundary conditions to apply
                         when assembling :class:`Mat`\s.

    The :data:`map` parameter may be an existing :class:`DecoratedMap`
    in which case, if either the :data:`iteration_region` or
    :data:`implicit_bcs` arguments are :data:`None`, they will be
    copied over from the supplied :data:`map`."""

    def __new__(cls, map, iteration_region=None, implicit_bcs=None,
                vector_index=None):
        if isinstance(map, DecoratedMap):
            # Need to add information, rather than replace if we
            # already have a decorated map (but overwrite if we're
            # told to)
            if iteration_region is None:
                iteration_region = [x for x in map.iteration_region]
            if implicit_bcs is None:
                implicit_bcs = [x for x in map.implicit_bcs]
            if vector_index is None:
                vector_index = map.vector_index
            return DecoratedMap(map.map, iteration_region=iteration_region,
                                implicit_bcs=implicit_bcs,
                                vector_index=vector_index)
        if isinstance(map, MixedMap):
            return MixedMap([DecoratedMap(m, iteration_region=iteration_region,
                                          implicit_bcs=implicit_bcs,
                                          vector_index=vector_index)
                             for m in map])
        return super(DecoratedMap, cls).__new__(cls, map, iteration_region=iteration_region,
                                                implicit_bcs=implicit_bcs,
                                                vector_index=vector_index)

    def __init__(self, map, iteration_region=None, implicit_bcs=None,
                 vector_index=None):
        if self._initialized:
            return
        self._map = map
        if iteration_region is None:
            iteration_region = [ALL]
        iteration_region = as_tuple(iteration_region, IterationRegion)
        self._iteration_region = frozenset(iteration_region)
        if implicit_bcs is None:
            implicit_bcs = []
        implicit_bcs = as_tuple(implicit_bcs)
        self.implicit_bcs = frozenset(implicit_bcs)
        self.vector_index = vector_index
        self._initialized = True

    @classmethod
    def _process_args(cls, m, **kwargs):
        return (m, ) + (m, ), kwargs

    @classmethod
    def _cache_key(cls, map, iteration_region=None, implicit_bcs=None,
                   vector_index=None):
        ir = as_tuple(iteration_region, IterationRegion) if iteration_region else ()
        bcs = as_tuple(implicit_bcs) if implicit_bcs else ()
        return (map, ir, bcs, vector_index)

    def __repr__(self):
        return "DecoratedMap(%r, %r, %r, %r)" % (self._map, self._iteration_region, self.implicit_bcs, self.vector_index)

    def __str__(self):
        return "OP2 DecoratedMap on %s with region %s, implicit bcs %s, vector index %s" % \
            (self._map, self._iteration_region, self.implicit_bcs, self.vector_index)

    def __le__(self, other):
        """self<=other if the iteration regions of self are a subset of the
        iteration regions of other and self._map<=other"""
        if isinstance(other, DecoratedMap):
            return len(self.iteration_region - other.iteration_region) == 0 and self._map <= other._map
        else:
            return len(self.iteration_region - other.iteration_region) == 0 and self._map <= other

    def __getattr__(self, name):
        return getattr(self._map, name)

    @cached_property
    def map(self):
        """The :class:`Map` this :class:`DecoratedMap` is decorating"""
        return self._map

    @cached_property
    def iteration_region(self):
        """Returns the type of the iteration to be performed."""
        return self._iteration_region


class MixedMap(Map, ObjectCached):
    """A container for a bag of :class:`Map`\s."""

    def __init__(self, maps):
        """:param iterable maps: Iterable of :class:`Map`\s"""
        if self._initialized:
            return
        self._maps = maps
        # Make sure all itersets are identical
        if not all(m.iterset == self._maps[0].iterset for m in self._maps):
            raise MapTypeError("All maps in a MixedMap need to share the same iterset")
        # TODO: Think about different communicators on maps (c.f. MixedSet)
        self.comm = maps[0].comm
        self._initialized = True

    @classmethod
    def _process_args(cls, *args, **kwargs):
        maps = as_tuple(args[0], type=Map)
        cache = maps[0]
        return (cache, ) + (maps, ), kwargs

    @classmethod
    def _cache_key(cls, maps):
        return maps

    @cached_property
    def split(self):
        """The underlying tuple of :class:`Map`\s."""
        return self._maps

    @cached_property
    def iterset(self):
        """:class:`MixedSet` mapped from."""
        return self._maps[0].iterset

    @cached_property
    def toset(self):
        """:class:`MixedSet` mapped to."""
        return MixedSet(tuple(m.toset for m in self._maps))

    @cached_property
    def arity(self):
        """Arity of the mapping: total number of toset elements mapped to per
        iterset element."""
        return sum(m.arity for m in self._maps)

    @cached_property
    def arities(self):
        """Arity of the mapping: number of toset elements mapped to per
        iterset element.

        :rtype: tuple"""
        return tuple(m.arity for m in self._maps)

    @cached_property
    def arange(self):
        """Tuple of arity offsets for each constituent :class:`Map`."""
        return (0,) + tuple(np.cumsum(self.arities))

    @cached_property
    def values(self):
        """Mapping arrays excluding data for halos.

        This only returns the map values for local points, to see the
        halo points too, use :meth:`values_with_halo`."""
        return tuple(m.values for m in self._maps)

    @cached_property
    def values_with_halo(self):
        """Mapping arrays including data for halos.

        This returns all map values (including halo points), see
        :meth:`values` if you only need to look at the local
        points."""
        return tuple(m.values_with_halo for m in self._maps)

    @cached_property
    def name(self):
        """User-defined labels"""
        return tuple(m.name for m in self._maps)

    @cached_property
    def offset(self):
        """Vertical offsets."""
        return tuple(m.offset for m in self._maps)

    def __iter__(self):
        """Yield all :class:`Map`\s when iterated over."""
        for m in self._maps:
            yield m

    def __len__(self):
        """Number of contained :class:`Map`\s."""
        return len(self._maps)

    def __le__(self, o):
        """self<=o if o equals self or its self._parent==o."""
        return self == o or all(m <= om for m, om in zip(self, o))

    def __str__(self):
        return "OP2 MixedMap composed of Maps: %s" % (self._maps,)

    def __repr__(self):
        return "MixedMap(%r)" % (self._maps,)


class Sparsity(ObjectCached):

    """OP2 Sparsity, the non-zero structure a matrix derived from the union of
    the outer product of pairs of :class:`Map` objects.

    Examples of constructing a Sparsity: ::

        Sparsity(single_dset, single_map, 'mass')
        Sparsity((row_dset, col_dset), (single_rowmap, single_colmap))
        Sparsity((row_dset, col_dset),
                 [(first_rowmap, first_colmap), (second_rowmap, second_colmap)])

    .. _MatMPIAIJSetPreallocation: http://www.mcs.anl.gov/petsc/petsc-current/docs/manualpages/Mat/MatMPIAIJSetPreallocation.html
    """

    def __init__(self, dsets, maps, name=None, nest=None):
        """
        :param dsets: :class:`DataSet`\s for the left and right function
            spaces this :class:`Sparsity` maps between
        :param maps: :class:`Map`\s to build the :class:`Sparsity` from
        :type maps: a pair of :class:`Map`\s specifying a row map and a column
            map, or an iterable of pairs of :class:`Map`\s specifying multiple
            row and column maps - if a single :class:`Map` is passed, it is
            used as both a row map and a column map
        :param string name: user-defined label (optional)
        """
        # Protect against re-initialization when retrieved from cache
        if self._initialized:
            return

        if not hasattr(self, '_block_sparse'):
            self._block_sparse = True
        # Split into a list of row maps and a list of column maps
        self._rmaps, self._cmaps = zip(*maps)
        self._dsets = dsets

        self.lcomm = self._rmaps[0].comm
        self.rcomm = self._cmaps[0].comm
        if self.lcomm != self.rcomm:
            raise ValueError("Haven't thought hard enough about different left and right communicators")
        self.comm = self.lcomm

        # All rmaps and cmaps have the same data set - just use the first.
        self._nrows = self._rmaps[0].toset.size
        self._ncols = self._cmaps[0].toset.size

        tmp = itertools.product([x.cdim for x in self._dsets[0]],
                                [x.cdim for x in self._dsets[1]])

        dims = [[None for _ in range(self.shape[1])] for _ in range(self.shape[0])]
        for r in range(self.shape[0]):
            for c in range(self.shape[1]):
                dims[r][c] = tmp.next()

        self._dims = tuple(tuple(d) for d in dims)

        self._name = name or "sparsity_%d" % Sparsity._globalcount
        Sparsity._globalcount += 1

        # If the Sparsity is defined on MixedDataSets, we need to build each
        # block separately
        if (isinstance(dsets[0], MixedDataSet) or isinstance(dsets[1], MixedDataSet)) \
           and nest:
            self._nested = True
            self._blocks = []
            for i, rds in enumerate(dsets[0]):
                row = []
                for j, cds in enumerate(dsets[1]):
                    row.append(Sparsity((rds, cds), [(rm.split[i], cm.split[j]) for rm, cm in maps]))
                self._blocks.append(row)
            self._rowptr = tuple(s._rowptr for s in self)
            self._colidx = tuple(s._colidx for s in self)
            self._d_nnz = tuple(s._d_nnz for s in self)
            self._o_nnz = tuple(s._o_nnz for s in self)
            self._d_nz = sum(s._d_nz for s in self)
            self._o_nz = sum(s._o_nz for s in self)
        else:
            with timed_region("CreateSparsity"):
                build_sparsity(self, parallel=(self.comm.size > 1),
                               block=self._block_sparse)
            self._blocks = [[self]]
            self._nested = False
        self._initialized = True

    _cache = {}
    _globalcount = 0

    @classmethod
    @validate_type(('dsets', (Set, DataSet, tuple, list), DataSetTypeError),
                   ('maps', (Map, tuple, list), MapTypeError),
                   ('name', str, NameTypeError))
    def _process_args(cls, dsets, maps, name=None, nest=None, *args, **kwargs):
        "Turn maps argument into a canonical tuple of pairs."

        # A single data set becomes a pair of identical data sets
        dsets = [dsets, dsets] if isinstance(dsets, (Set, DataSet)) else list(dsets)
        # Upcast Sets to DataSets
        dsets = [s ** 1 if isinstance(s, Set) else s for s in dsets]

        # Check data sets are valid
        for dset in dsets:
            if not isinstance(dset, DataSet):
                raise DataSetTypeError("All data sets must be of type DataSet, not type %r" % type(dset))

        # A single map becomes a pair of identical maps
        maps = (maps, maps) if isinstance(maps, Map) else maps
        # A single pair becomes a tuple of one pair
        maps = (maps,) if isinstance(maps[0], Map) else maps

        # Check maps are sane
        for pair in maps:
            for m in pair:
                if not isinstance(m, Map):
                    raise MapTypeError(
                        "All maps must be of type map, not type %r" % type(m))
                if len(m.values_with_halo) == 0 and m.iterset.total_size > 0:
                    raise MapValueError(
                        "Unpopulated map values when trying to build sparsity.")
            # Make sure that the "to" Set of each map in a pair is the set of
            # the corresponding DataSet set
            if not (pair[0].toset == dsets[0].set and
                    pair[1].toset == dsets[1].set):
                raise RuntimeError("Map to set must be the same as corresponding DataSet set")

            # Each pair of maps must have the same from-set (iteration set)
            if not pair[0].iterset == pair[1].iterset:
                raise RuntimeError("Iterset of both maps in a pair must be the same")

        rmaps, cmaps = zip(*maps)

        if not len(rmaps) == len(cmaps):
            raise RuntimeError("Must pass equal number of row and column maps")

        # Each row map must have the same to-set (data set)
        if not all(m.toset == rmaps[0].toset for m in rmaps):
            raise RuntimeError("To set of all row maps must be the same")

        # Each column map must have the same to-set (data set)
        if not all(m.toset == cmaps[0].toset for m in cmaps):
            raise RuntimeError("To set of all column maps must be the same")

        # Need to return the caching object, a tuple of the processed
        # arguments and a dict of kwargs (empty in this case)
        if isinstance(dsets[0].set, MixedSet):
            cache = dsets[0].set[0]
        else:
            cache = dsets[0].set
        if nest is None:
            nest = configuration["matnest"]
        return (cache, ) + (tuple(dsets), tuple(sorted(uniquify(maps))), name, nest), {}

    @classmethod
    def _cache_key(cls, dsets, maps, name, nest, *args, **kwargs):
        return (dsets, maps, nest)

    def __getitem__(self, idx):
        """Return :class:`Sparsity` block with row and column given by ``idx``
        or a given row of blocks."""
        try:
            i, j = idx
            return self._blocks[i][j]
        except TypeError:
            return self._blocks[idx]

    @cached_property
    def dsets(self):
        """A pair of :class:`DataSet`\s for the left and right function
        spaces this :class:`Sparsity` maps between."""
        return self._dsets

    @cached_property
    def maps(self):
        """A list of pairs (rmap, cmap) where each pair of
        :class:`Map` objects will later be used to assemble into this
        matrix. The iterset of each of the maps in a pair must be the
        same, while the toset of all the maps which appear first
        must be common, this will form the row :class:`Set` of the
        sparsity. Similarly, the toset of all the maps which appear
        second must be common and will form the column :class:`Set` of
        the ``Sparsity``."""
        return zip(self._rmaps, self._cmaps)

    @cached_property
    def cmaps(self):
        """The list of column maps this sparsity is assembled from."""
        return self._cmaps

    @cached_property
    def rmaps(self):
        """The list of row maps this sparsity is assembled from."""
        return self._rmaps

    @cached_property
    def dims(self):
        """A tuple of tuples where the ``i,j``th entry
        is a pair giving the number of rows per entry of the row
        :class:`Set` and the number of columns per entry of the column
        :class:`Set` of the ``Sparsity``.  The extents of the first
        two indices are given by the :attr:`shape` of the sparsity.
        """
        return self._dims

    @cached_property
    def shape(self):
        """Number of block rows and columns."""
        return len(self._dsets[0]), len(self._dsets[1])

    @cached_property
    def nrows(self):
        """The number of rows in the ``Sparsity``."""
        return self._nrows

    @cached_property
    def ncols(self):
        """The number of columns in the ``Sparsity``."""
        return self._ncols

    @cached_property
    def nested(self):
        """Whether a sparsity is monolithic (even if it has a block structure).

        To elaborate, if a sparsity maps between
        :class:`MixedDataSet`\s, it can either be nested, in which
        case it consists of as many blocks are the product of the
        length of the datasets it maps between, or monolithic.  In the
        latter case the sparsity is for the full map between the mixed
        datasets, rather than between the blocks of the non-mixed
        datasets underneath them.
        """
        return self._nested

    @cached_property
    def name(self):
        """A user-defined label."""
        return self._name

    def __iter__(self):
        """Iterate over all :class:`Sparsity`\s by row and then by column."""
        for row in self._blocks:
            for s in row:
                yield s

    def __str__(self):
        return "OP2 Sparsity: dsets %s, rmaps %s, cmaps %s, name %s" % \
               (self._dsets, self._rmaps, self._cmaps, self._name)

    def __repr__(self):
        return "Sparsity(%r, %r, %r)" % (self.dsets, self.maps, self.name)

    @cached_property
    def rowptr(self):
        """Row pointer array of CSR data structure."""
        return self._rowptr

    @cached_property
    def colidx(self):
        """Column indices array of CSR data structure."""
        return self._colidx

    @cached_property
    def nnz(self):
        """Array containing the number of non-zeroes in the various rows of the
        diagonal portion of the local submatrix.

        This is the same as the parameter `d_nnz` used for preallocation in
        PETSc's MatMPIAIJSetPreallocation_."""
        return self._d_nnz

    @cached_property
    def onnz(self):
        """Array containing the number of non-zeroes in the various rows of the
        off-diagonal portion of the local submatrix.

        This is the same as the parameter `o_nnz` used for preallocation in
        PETSc's MatMPIAIJSetPreallocation_."""
        return self._o_nnz

    @cached_property
    def nz(self):
        """Number of non-zeroes in the diagonal portion of the local
        submatrix."""
        return int(self._d_nz)

    @cached_property
    def onz(self):
        """Number of non-zeroes in the off-diagonal portion of the local
        submatrix."""
        return int(self._o_nz)

    def __contains__(self, other):
        """Return true if other is a pair of maps in self.maps(). This
        will also return true if the elements of other have parents in
        self.maps()."""

        for maps in self.maps:
            if tuple(other) <= maps:
                return True

        return False


class _LazyMatOp(LazyComputation):
    """A lazily evaluated operation on a :class:`Mat`

    :arg mat: The :class:`Mat` this operation touches
    :arg closure: a callable piece of code to run
    :arg new_state: What is the assembly state of the matrix after running
         the closure?
    :kwarg read:  Does this operation have read semantics?
    :kwarg write:  Does this operation have write semantics?
    """

    def __init__(self, mat, closure, new_state, read=False, write=False):
        read = [mat] if read else []
        write = [mat] if write else []
        super(_LazyMatOp, self).__init__(reads=read, writes=write, incs=[])
        self._closure = closure
        self._mat = mat
        self._new_state = new_state

    def _run(self):
        if self._mat.assembly_state is not Mat.ASSEMBLED and \
           self._new_state is not Mat.ASSEMBLED and \
           self._new_state is not self._mat.assembly_state:
            self._mat._flush_assembly()
        self._closure()
        self._mat.assembly_state = self._new_state


class Mat(SetAssociated):
    """OP2 matrix data. A ``Mat`` is defined on a sparsity pattern and holds a value
    for each element in the :class:`Sparsity`.

    When a ``Mat`` is passed to :func:`pyop2.op2.par_loop`, the maps via which
    indirection occurs for the row and column space, and the access
    descriptor are passed by `calling` the ``Mat``. For instance, if a
    ``Mat`` named ``A`` is to be accessed for reading via a row :class:`Map`
    named ``R`` and a column :class:`Map` named ``C``, this is accomplished by::

     A(pyop2.READ, (R[pyop2.i[0]], C[pyop2.i[1]]))

    Notice that it is `always` necessary to index the indirection maps
    for a ``Mat``. See the :class:`Mat` documentation for more
    details.

    .. note ::

       After executing :func:`par_loop`\s that write to a ``Mat`` and
       before using it (for example to view its values), you must call
       :meth:`assemble` to finalise the writes.
    """

    ASSEMBLED = "ASSEMBLED"
    INSERT_VALUES = "INSERT_VALUES"
    ADD_VALUES = "ADD_VALUES"

    _globalcount = 0
    _modes = [WRITE, INC]

    @validate_type(('sparsity', Sparsity, SparsityTypeError),
                   ('name', str, NameTypeError))
    def __init__(self, sparsity, dtype=None, name=None):
        self._sparsity = sparsity
        self.lcomm = sparsity.lcomm
        self.rcomm = sparsity.rcomm
        self.comm = sparsity.comm
        self._datatype = np.dtype(dtype)
        self._name = name or "mat_%d" % Mat._globalcount
        self.assembly_state = Mat.ASSEMBLED
        Mat._globalcount += 1

    @validate_in(('access', _modes, ModeValueError))
    def __call__(self, access, path, flatten=False):
        path = as_tuple(path, _MapArg, 2)
        path_maps = [arg.map for arg in path]
        path_idxs = [arg.idx for arg in path]
        if configuration["type_check"] and tuple(path_maps) not in self.sparsity:
            raise MapValueError("Path maps not in sparsity maps")
        return _make_object('Arg', data=self, map=path_maps, access=access,
                            idx=path_idxs, flatten=flatten)

    def assemble(self):
        """Finalise this :class:`Mat` ready for use.

        Call this /after/ executing all the par_loops that write to
        the matrix before you want to look at it.
        """
        _LazyMatOp(self, self._assemble, new_state=Mat.ASSEMBLED,
                   read=True, write=True).enqueue()

    def _assemble(self):
        raise NotImplementedError(
            "Abstract Mat base class doesn't know how to assemble itself")

    def addto_values(self, rows, cols, values):
        """Add a block of values to the :class:`Mat`."""
        raise NotImplementedError(
            "Abstract Mat base class doesn't know how to set values.")

    def set_values(self, rows, cols, values):
        """Set a block of values in the :class:`Mat`."""
        raise NotImplementedError(
            "Abstract Mat base class doesn't know how to set values.")

    @cached_property
    def _argtype(self):
        """Ctypes argtype for this :class:`Mat`"""
        return ctypes.c_voidp

    @cached_property
    def dims(self):
        """A pair of integers giving the number of matrix rows and columns for
        each member of the row :class:`Set` and column :class:`Set`
        respectively. This corresponds to the ``cdim`` member of a
        :class:`DataSet`."""
        return self._sparsity._dims

    @cached_property
    def nrows(self):
        "The number of rows in the matrix (local to this process)"
        return sum(d.size * d.cdim for d in self.sparsity.dsets[0])

    @cached_property
    def nblock_rows(self):
        """The number "block" rows in the matrix (local to this process).

        This is equivalent to the number of rows in the matrix divided
        by the dimension of the row :class:`DataSet`.
        """
        assert len(self.sparsity.dsets[0]) == 1, "Block rows don't make sense for mixed Mats"
        return self.sparsity.dsets[0].size

    @cached_property
    def nblock_cols(self):
        """The number of "block" columns in the matrix (local to this process).

        This is equivalent to the number of columns in the matrix
        divided by the dimension of the column :class:`DataSet`.
        """
        assert len(self.sparsity.dsets[1]) == 1, "Block cols don't make sense for mixed Mats"
        return self.sparsity.dsets[1].size

    @cached_property
    def ncols(self):
        "The number of columns in the matrix (local to this process)"
        return sum(d.size * d.cdim for d in self.sparsity.dsets[1])

    @cached_property
    def sparsity(self):
        """:class:`Sparsity` on which the ``Mat`` is defined."""
        return self._sparsity

    @cached_property
    def _is_scalar_field(self):
        # Sparsity from Dat to MixedDat has a shape like (1, (1, 1))
        # (which you can't take the product of)
        return all(np.prod(d) == 1 for d in self.dims)

    @cached_property
    def _is_vector_field(self):
        return not self._is_scalar_field

    def _flush_assembly(self):
        """Flush the in flight assembly operations (used when
        switching between inserting and adding values."""
        pass

    @property
    def values(self):
        """A numpy array of matrix values.

        .. warning ::
            This is a dense array, so will need a lot of memory.  It's
            probably not a good idea to access this property if your
            matrix has more than around 10000 degrees of freedom.
        """
        raise NotImplementedError("Abstract base Mat does not implement values()")

    @cached_property
    def dtype(self):
        """The Python type of the data."""
        return self._datatype

    @cached_property
    def nbytes(self):
        """Return an estimate of the size of the data associated with this
        :class:`Mat` in bytes. This will be the correct size of the
        data payload, but does not take into account the (presumably
        small) overhead of the object and its metadata. The memory
        associated with the sparsity pattern is also not recorded.

        Note that this is the process local memory usage, not the sum
        over all MPI processes.
        """

        return (self._sparsity.nz + self._sparsity.onz) \
            * self.dtype.itemsize * np.sum(np.prod(self._sparsity.dims))

    def __iter__(self):
        """Yield self when iterated over."""
        yield self

    def __mul__(self, other):
        """Multiply this :class:`Mat` with the vector ``other``."""
        raise NotImplementedError("Abstract base Mat does not implement multiplication")

    def __str__(self):
        return "OP2 Mat: %s, sparsity (%s), datatype %s" \
               % (self._name, self._sparsity, self._datatype.name)

    def __repr__(self):
        return "Mat(%r, %r, %r)" \
               % (self._sparsity, self._datatype, self._name)

# Kernel API


class Kernel(Cached):

    """OP2 kernel type.

    :param code: kernel function definition, including signature; either a
        string or an AST :class:`.Node`
    :param name: kernel function name; must match the name of the kernel
        function given in `code`
    :param opts: options dictionary for :doc:`PyOP2 IR optimisations <ir>`
        (optional, ignored if `code` is a string)
    :param include_dirs: list of additional include directories to be searched
        when compiling the kernel (optional, defaults to empty)
    :param headers: list of system headers to include when compiling the kernel
        in the form ``#include <header.h>`` (optional, defaults to empty)
    :param user_code: code snippet to be executed once at the very start of
        the generated kernel wrapper code (optional, defaults to
        empty)
    :param ldargs: A list of arguments to pass to the linker when
        compiling this Kernel.
    :param cpp: Is the kernel actually C++ rather than C?  If yes,
        then compile with the C++ compiler (kernel is wrapped in
        extern C for linkage reasons).

    Consider the case of initialising a :class:`~pyop2.Dat` with seeded random
    values in the interval 0 to 1. The corresponding :class:`~pyop2.Kernel` is
    constructed as follows: ::

      op2.Kernel("void setrand(double *x) { x[0] = (double)random()/RAND_MAX); }",
                 name="setrand",
                 headers=["#include <stdlib.h>"], user_code="srandom(10001);")

    .. note::
        When running in parallel with MPI the generated code must be the same
        on all ranks.
    """

    _globalcount = 0
    _cache = {}

    @classmethod
    @validate_type(('name', str, NameTypeError))
    def _cache_key(cls, code, name, opts={}, include_dirs=[], headers=[],
                   user_code="", ldargs=None, cpp=False):
        # Both code and name are relevant since there might be multiple kernels
        # extracting different functions from the same code
        # Also include the PyOP2 version, since the Kernel class might change

        # HACK: Temporary fix!
        if isinstance(code, Node):
            code = code.gencode()
        return md5(str(hash(code)) + name + str(opts) + str(include_dirs) +
                   str(headers) + version + str(configuration['loop_fusion']) +
                   str(ldargs) + str(cpp)).hexdigest()

    def _ast_to_c(self, ast, opts={}):
        """Transform an Abstract Syntax Tree representing the kernel into a
        string of C code."""
        return ast.gencode()

    def __init__(self, code, name, opts={}, include_dirs=[], headers=[],
                 user_code="", ldargs=None, cpp=False):
        # Protect against re-initialization when retrieved from cache
        if self._initialized:
            return
        self._name = name or "kernel_%d" % Kernel._globalcount
        self._cpp = cpp
        Kernel._globalcount += 1
        # Record used optimisations
        self._opts = opts
        self._include_dirs = include_dirs
        self._ldargs = ldargs if ldargs is not None else []
        self._headers = headers
        self._user_code = user_code
        if not isinstance(code, Node):
            # Got a C string, nothing we can do, just use it as Kernel body
            self._ast = None
            self._original_ast = None
            self._code = code
            self._attached_info = True
        elif isinstance(code, Node) and configuration['loop_fusion']:
            # Got an AST and loop fusion is enabled, so code generation needs
            # be deferred because optimisation of a kernel in a fused chain of
            # loops may differ from optimisation in a non-fusion context
            self._ast = code
            self._original_ast = code
            self._code = None
            self._attached_info = False
        elif isinstance(code, Node) and not configuration['loop_fusion']:
            # Got an AST, need to go through COFFEE for optimization and
            # code generation (the /_original_ast/ is tracked by /_ast_to_c/)
            self._ast = code
            self._original_ast = dcopy(code)
            self._code = self._ast_to_c(self._ast, self._opts)
            self._attached_info = False
        self._initialized = True

    @property
    def name(self):
        """Kernel name, must match the kernel function name in the code."""
        return self._name

    def code(self):
        """String containing the c code for this kernel routine. This
        code must conform to the OP2 user kernel API."""
        if not self._code:
            self._original_ast = dcopy(self._ast)
            self._code = self._ast_to_c(self._ast, self._opts)
        return self._code

    @cached_property
    def num_flops(self):
        v = EstimateFlops()
        return v.visit(self._ast)

    def __str__(self):
        return "OP2 Kernel: %s" % self._name

    def __repr__(self):
        code = self._ast.gencode() if self._ast else self._code
        return 'Kernel("""%s""", %r)' % (code, self._name)

    def __eq__(self, other):
        return self.cache_key == other.cache_key


class JITModule(Cached):

    """Cached module encapsulating the generated :class:`ParLoop` stub.

    .. warning::

       Note to implementors.  This object is *cached* and therefore
       should not hold any references to objects you might want to be
       collected (such PyOP2 data objects)."""

    _cache = {}

    @classmethod
    def _cache_key(cls, kernel, itspace, *args, **kwargs):
        key = (kernel.cache_key, itspace.cache_key)
        for arg in args:
            key += (arg.__class__,)
            if arg._is_global:
                key += (arg.data.dim, arg.data.dtype, arg.access)
            elif arg._is_dat:
                if isinstance(arg.idx, IterationIndex):
                    idx = (arg.idx.__class__, arg.idx.index)
                else:
                    idx = arg.idx
                map_arity = arg.map and (tuplify(arg.map.offset) or arg.map.arity)
                if arg._is_dat_view:
                    view_idx = arg.data.index
                else:
                    view_idx = None
                key += (arg.data.dim, arg.data.dtype, map_arity,
                        idx, view_idx, arg.access)
            elif arg._is_mat:
                idxs = (arg.idx[0].__class__, arg.idx[0].index,
                        arg.idx[1].index)
                map_arities = (tuplify(arg.map[0].offset) or arg.map[0].arity,
                               tuplify(arg.map[1].offset) or arg.map[1].arity)
                # Implicit boundary conditions (extruded "top" or
                # "bottom") affect generated code, and therefore need
                # to be part of cache key
                map_bcs = (arg.map[0].implicit_bcs, arg.map[1].implicit_bcs)
                map_cmpts = (arg.map[0].vector_index, arg.map[1].vector_index)
                key += (arg.data.dims, arg.data.dtype, idxs,
                        map_arities, map_bcs, map_cmpts, arg.access)

        iterate = kwargs.get("iterate", None)
        if iterate is not None:
            key += ((iterate,))

        # The currently defined Consts need to be part of the cache key, since
        # these need to be uploaded to the device before launching the kernel
        for c in Const._definitions():
            key += (c.name, c.dtype, c.cdim)

        return key

    def _dump_generated_code(self, src, ext=None):
        """Write the generated code to a file for debugging purposes.

        :arg src: The source string to write
        :arg ext: The file extension of the output file (if not `None`)

        Output will only be written if the `dump_gencode`
        configuration parameter is `True`.  The output file will be
        written to the directory specified by the PyOP2 configuration
        parameter `dump_gencode_path`.  See :class:`Configuration` for
        more details.

        """
        if configuration['dump_gencode']:
            import os
            import hashlib
            fname = "%s-%s.%s" % (self._kernel.name,
                                  hashlib.md5(src).hexdigest(),
                                  ext if ext is not None else "c")
            if not os.path.exists(configuration['dump_gencode_path']):
                os.makedirs(configuration['dump_gencode_path'])
            output = os.path.abspath(os.path.join(configuration['dump_gencode_path'],
                                                  fname))
            with open(output, "w") as f:
                f.write(src)


class IterationRegion(object):
    """ Class that specifies the way to iterate over a column of extruded
    mesh elements. A column of elements refers to the elements which are
    in the extrusion direction. The accesses to these elements are direct.
    """

    _iterates = ["ON_BOTTOM", "ON_TOP", "ON_INTERIOR_FACETS", "ALL"]

    @validate_in(('iterate', _iterates, IterateValueError))
    def __init__(self, iterate):
        self._iterate = iterate

    @cached_property
    def where(self):
        return self._iterate

    def __str__(self):
        return "OP2 Iterate: %s" % self._iterate

    def __repr__(self):
        return "%r" % self._iterate

ON_BOTTOM = IterationRegion("ON_BOTTOM")
"""Iterate over the cells at the bottom of the column in an extruded mesh."""

ON_TOP = IterationRegion("ON_TOP")
"""Iterate over the top cells in an extruded mesh."""

ON_INTERIOR_FACETS = IterationRegion("ON_INTERIOR_FACETS")
"""Iterate over the interior facets of an extruded mesh."""

ALL = IterationRegion("ALL")
"""Iterate over all cells of an extruded mesh."""


class ParLoop(LazyComputation):
    """Represents the kernel, iteration space and arguments of a parallel loop
    invocation.

    .. note ::

        Users should not directly construct :class:`ParLoop` objects, but
        use :func:`pyop2.op2.par_loop` instead.

    An optional keyword argument, ``iterate``, can be used to specify
    which region of an :class:`ExtrudedSet` the parallel loop should
    iterate over.
    """

    @validate_type(('kernel', Kernel, KernelTypeError),
                   ('iterset', Set, SetTypeError))
    def __init__(self, kernel, iterset, *args, **kwargs):
        LazyComputation.__init__(self,
                                 set([a.data for a in args if a.access in [READ, RW, INC]]) | Const._defs,
                                 set([a.data for a in args if a.access in [RW, WRITE, MIN, MAX, INC]]),
                                 set([a.data for a in args if a.access in [INC]]))
        # INCs into globals need to start with zero and then sum back
        # into the input global at the end.  This has the same number
        # of reductions but means that successive par_loops
        # incrementing into a global get the "right" value in
        # parallel.
        # Don't care about MIN and MAX because they commute with the reduction
        self._reduced_globals = {}
        for i, arg in enumerate(args):
            if arg._is_global_reduction and arg.access == INC:
                glob = arg.data
                self._reduced_globals[i] = glob
                args[i].data = _make_object('Global', glob.dim, data=np.zeros_like(glob.data_ro), dtype=glob.dtype)

        # Always use the current arguments, also when we hit cache
        self._actual_args = args
        self._kernel = kernel
        self._is_layered = iterset._extruded
        self._iteration_region = kwargs.get("iterate", None)
        # Are we only computing over owned set entities?
        self._only_local = isinstance(iterset, LocalSet)

        self.iterset = iterset
        self.comm = iterset.comm

        for i, arg in enumerate(self._actual_args):
            arg.position = i
            arg.indirect_position = i
        for i, arg1 in enumerate(self._actual_args):
            if arg1._is_dat and arg1._is_indirect:
                for arg2 in self._actual_args[i:]:
                    # We have to check for identity here (we really
                    # want these to be the same thing, not just look
                    # the same)
                    if arg2.data is arg1.data and arg2.map is arg1.map:
                        arg2.indirect_position = arg1.indirect_position

        if self.is_direct and self._only_local:
            raise RuntimeError("Iteration over a LocalSet makes no sense for direct loops")
        if self._only_local:
            for arg in self.args:
                if arg._is_mat:
                    raise RuntimeError("Iteration over a LocalSet does not make sense for par_loops with Mat args")
                if arg._is_dat and arg.access not in [INC, READ, WRITE]:
                    raise RuntimeError("Iteration over a LocalSet does not make sense for RW args")

        self._it_space = build_itspace(self.args, iterset)

        # Attach semantic information to the kernel's AST
        # Only need to do this once, since the kernel "defines" the
        # access descriptors, if they were to have changed, the kernel
        # would be invalid for this par_loop.
        if not self._kernel._attached_info and hasattr(self._kernel, '_ast') and self._kernel._ast:
            fundecl = FindInstances(ast.FunDecl).visit(self._kernel._ast)[ast.FunDecl]
            if len(fundecl) == 1:
                for arg, f_arg in zip(self._actual_args, fundecl[0].args):
                    if arg._uses_itspace and arg._is_INC:
                        f_arg.pragma = set([ast.WRITE])
            self._kernel._attached_info = True

    def _run(self):
        return self.compute()

    def prepare_arglist(self, iterset, *args):
        """Prepare the argument list for calling generated code.

        :arg iterset: The :class:`Set` iterated over.
        :arg args: A list of :class:`Args`, the argument to the :fn:`par_loop`.
        """
        return ()

    @property
    def num_flops(self):
        iterset = self.iterset
        size = iterset.size
        if self.needs_exec_halo:
            size = iterset.exec_size
        if self.is_indirect and iterset._extruded:
            region = self.iteration_region
            if region is ON_INTERIOR_FACETS:
                size *= iterset.layers - 2
            elif region not in [ON_TOP, ON_BOTTOM]:
                size *= iterset.layers - 1
        return size * self._kernel.num_flops

    def log_flops(self):
        pass

    @property
    @collective
    def _jitmodule(self):
        """Return the :class:`JITModule` that encapsulates the compiled par_loop code.

        Return None if the child class should deal with this in another way."""
        return None

    @collective
    def compute(self):
        """Executes the kernel over all members of the iteration space."""
        with timed_region("ParLoopExecute"):
            self.halo_exchange_begin()
            iterset = self.iterset
            arglist = self.prepare_arglist(iterset, *self.args)
            fun = self._jitmodule
            self._compute(iterset.core_part, fun, *arglist)
            self.halo_exchange_end()
            self._compute(iterset.owned_part, fun, *arglist)
            self.reduction_begin()
            if self._only_local:
                self.reverse_halo_exchange_begin()
                self.reverse_halo_exchange_end()
            if self.needs_exec_halo:
                self._compute(iterset.exec_part, fun, *arglist)
            self.reduction_end()
            self.update_arg_data_state()

    @collective
    def _compute(self, part, fun, *arglist):
        """Executes the kernel over all members of a MPI-part of the iteration space.

        :arg part: The :class:`SetPartition` to compute over
        :arg fun: The :class:`JITModule` encapsulating the compiled
             code (may be ignored by the backend).
        :arg arglist: The arguments to pass to the compiled code (may
             be ignored by the backend, depending on the exact implementation)"""
        raise RuntimeError("Must select a backend")

    @collective
    def halo_exchange_begin(self):
        """Start halo exchanges."""
        if self.is_direct:
            return
        for arg in self.dat_args:
            arg.halo_exchange_begin(update_inc=self._only_local)

    @collective
    def halo_exchange_end(self):
        """Finish halo exchanges (wait on irecvs)"""
        if self.is_direct:
            return
        for arg in self.dat_args:
            arg.halo_exchange_end(update_inc=self._only_local)

    @collective
    def reverse_halo_exchange_begin(self):
        """Start reverse halo exchanges (to gather remote data)"""
        if self.is_direct:
            return
        for arg in self.dat_args:
            if arg.access is INC:
                arg.data.halo_exchange_begin(reverse=True)

    @collective
    def reverse_halo_exchange_end(self):
        """Finish reverse halo exchanges (to gather remote data)"""
        if self.is_direct:
            return
        for arg in self.dat_args:
            if arg.access is INC:
                arg.data.halo_exchange_end(reverse=True)

    @collective
    @timed_function("ParLoopReductionBegin")
    def reduction_begin(self):
        """Start reductions"""
        for arg in self.global_reduction_args:
            arg.reduction_begin(self.comm)

    @collective
    @timed_function("ParLoopReductionEnd")
    def reduction_end(self):
        """End reductions"""
        for arg in self.global_reduction_args:
            arg.reduction_end(self.comm)
        # Finalise global increments
        for i, glob in self._reduced_globals.iteritems():
            # These can safely access the _data member directly
            # because lazy evaluation has ensured that any pending
            # updates to glob happened before this par_loop started
            # and the reduction_end on the temporary global pulled
            # data back from the device if necessary.
            # In fact we can't access the properties directly because
            # that forces an infinite loop.
            glob._data += self.args[i].data._data

    @collective
    def update_arg_data_state(self):
        """Update the state of the :class:`DataCarrier`\s in the arguments to the `par_loop`.

        This marks :class:`Dat`\s that need halo updates, sets the
        data to read-only, and marks :class:`Mat`\s that need assembly."""
        for arg in self.args:
            if arg._is_dat:
                if arg.access in [INC, WRITE, RW]:
                    arg.data.needs_halo_update = True
                if arg.data._is_allocated:
                    for d in arg.data:
                        d._data.setflags(write=False)
            if arg._is_mat and arg.access is not READ:
                state = {WRITE: Mat.INSERT_VALUES,
                         INC: Mat.ADD_VALUES}[arg.access]
                arg.data.assembly_state = state

    @cached_property
    def dat_args(self):
        return [arg for arg in self.args if arg._is_dat]

    @cached_property
    def global_reduction_args(self):
        return [arg for arg in self.args if arg._is_global_reduction]

    @cached_property
    def layer_arg(self):
        """The layer arg that needs to be added to the argument list."""
        if self._is_layered:
            return [self._it_space.layers]
        return []

    @cached_property
    def it_space(self):
        """Iteration space of the parallel loop."""
        return self._it_space

    @cached_property
    def is_direct(self):
        """Is this parallel loop direct? I.e. are all the arguments either
        :class:Dats accessed through the identity map, or :class:Global?"""
        return all(a.map is None for a in self.args)

    @cached_property
    def is_indirect(self):
        """Is the parallel loop indirect?"""
        return not self.is_direct

    @cached_property
    def needs_exec_halo(self):
        """Does the parallel loop need an exec halo?

        True if the parallel loop is not a "local" loop and there are
        any indirect arguments that are not read-only."""
        return not self._only_local and any(arg._is_indirect_and_not_read or arg._is_mat
                                            for arg in self.args)

    @cached_property
    def kernel(self):
        """Kernel executed by this parallel loop."""
        return self._kernel

    @cached_property
    def args(self):
        """Arguments to this parallel loop."""
        return self._actual_args

    @cached_property
    def _has_soa(self):
        return any(a._is_soa for a in self._actual_args)

    @cached_property
    def is_layered(self):
        """Flag which triggers extrusion"""
        return self._is_layered

    @cached_property
    def iteration_region(self):
        """Specifies the part of the mesh the parallel loop will
        be iterating over. The effect is the loop only iterates over
        a certain part of an extruded mesh, for example on top cells, bottom cells or
        interior facets."""
        return self._iteration_region


def build_itspace(args, iterset):
    """Creates an class:`IterationSpace` for the :class:`ParLoop` from the
    given iteration set.

    Also checks that the iteration set of the :class:`ParLoop` matches the
    iteration set of all its arguments. A :class:`MapValueError` is raised
    if this condition is not met.

    Also determines the size of the local iteration space and checks all
    arguments using an :class:`IterationIndex` for consistency.

    :return: class:`IterationSpace` for this :class:`ParLoop`"""

    if isinstance(iterset, (LocalSet, Subset)):
        _iterset = iterset.superset
    else:
        _iterset = iterset
    block_shape = None
    if configuration["type_check"]:
        if isinstance(_iterset, MixedSet):
            raise SetTypeError("Cannot iterate over MixedSets")
        for i, arg in enumerate(args):
            if arg._is_global:
                continue
            if arg._is_direct:
                if arg.data.dataset.set != _iterset:
                    raise MapValueError(
                        "Iterset of direct arg %s doesn't match ParLoop iterset." % i)
                continue
            for j, m in enumerate(arg._map):
                if isinstance(_iterset, ExtrudedSet):
                    if m.iterset != _iterset and m.iterset not in _iterset:
                        raise MapValueError(
                            "Iterset of arg %s map %s doesn't match ParLoop iterset." % (i, j))
                elif m.iterset != _iterset and m.iterset not in _iterset:
                    raise MapValueError(
                        "Iterset of arg %s map %s doesn't match ParLoop iterset." % (i, j))
            if arg._uses_itspace:
                _block_shape = arg._block_shape
                if block_shape and block_shape != _block_shape:
                    raise IndexValueError("Mismatching iteration space size for argument %d" % i)
                block_shape = _block_shape
    else:
        for arg in args:
            if arg._uses_itspace:
                block_shape = arg._block_shape
                break
    return IterationSpace(iterset, block_shape)


DEFAULT_SOLVER_PARAMETERS = {'ksp_type': 'cg',
                             'pc_type': 'jacobi',
                             'ksp_rtol': 1.0e-7,
                             'ksp_atol': 1.0e-50,
                             'ksp_divtol': 1.0e+4,
                             'ksp_max_it': 10000,
                             'ksp_monitor': False,
                             'plot_convergence': False,
                             'plot_prefix': '',
                             'error_on_nonconvergence': True,
                             'ksp_gmres_restart': 30}

"""All parameters accepted by PETSc KSP and PC objects are permissible
as options to the :class:`op2.Solver`."""


class Solver(object):

    """OP2 Solver object. The :class:`Solver` holds a set of parameters that are
    passed to the underlying linear algebra library when the ``solve`` method
    is called. These can either be passed as a dictionary ``parameters`` *or*
    as individual keyword arguments (combining both will cause an exception).

    Recognized parameters either as dictionary keys or keyword arguments are:

    :arg ksp_type: the solver type ('cg')
    :arg pc_type: the preconditioner type ('jacobi')
    :arg ksp_rtol: relative solver tolerance (1e-7)
    :arg ksp_atol: absolute solver tolerance (1e-50)
    :arg ksp_divtol: factor by which the residual norm may exceed the
        right-hand-side norm before the solve is considered to have diverged:
        ``norm(r) >= dtol*norm(b)`` (1e4)
    :arg ksp_max_it: maximum number of solver iterations (10000)
    :arg error_on_nonconvergence: abort if the solve does not converge in the
      maximum number of iterations (True, if False only a warning is printed)
    :arg ksp_monitor: print the residual norm after each iteration
        (False)
    :arg plot_convergence: plot a graph of the convergence history after the
        solve has finished and save it to file (False, implies *ksp_monitor*)
    :arg plot_prefix: filename prefix for plot files ('')
    :arg ksp_gmres_restart: restart period when using GMRES

    """

    def __init__(self, parameters=None, **kwargs):
        self.parameters = DEFAULT_SOLVER_PARAMETERS.copy()
        if parameters and kwargs:
            raise RuntimeError("Solver options are set either by parameters or kwargs")
        if parameters:
            self.parameters.update(parameters)
        else:
            self.parameters.update(kwargs)

    @collective
    def update_parameters(self, parameters):
        """Update solver parameters

        :arg parameters: Dictionary containing the parameters to update.
        """
        self.parameters.update(parameters)

    @modifies_argn(1)
    @collective
    def solve(self, A, x, b):
        """Solve a matrix equation.

        :arg A: The :class:`Mat` containing the matrix.
        :arg x: The :class:`Dat` to receive the solution.
        :arg b: The :class:`Dat` containing the RHS.
        """
        # Finalise assembly of the matrix, we know we need to this
        # because we're about to look at it.
        A.assemble()
        _trace.evaluate(set([A, b]), set([x]))
        self._solve(A, x, b)

    def _solve(self, A, x, b):
        raise NotImplementedError("solve must be implemented by backend")


@collective
def par_loop(kernel, it_space, *args, **kwargs):
    if isinstance(kernel, types.FunctionType):
        import pyparloop
        return pyparloop.ParLoop(pyparloop.Kernel(kernel), it_space, *args, **kwargs).enqueue()
    return _make_object('ParLoop', kernel, it_space, *args, **kwargs).enqueue()<|MERGE_RESOLUTION|>--- conflicted
+++ resolved
@@ -43,7 +43,6 @@
 import operator
 import types
 from hashlib import md5
-from copy import deepcopy as dcopy
 
 from configuration import configuration
 from caching import Cached, ObjectCached
@@ -166,18 +165,10 @@
         self._trace = new_trace
 
         if configuration['loop_fusion']:
-<<<<<<< HEAD
             from fusion.interface import fuse, lazy_trace_name
             to_run = fuse(lazy_trace_name, to_run)
         for comp in to_run:
             comp._run()
-=======
-            from fusion import fuse
-            to_run = fuse('from_trace', to_run, 0)
-        with timed_region("Trace: eval"):
-            for comp in to_run:
-                comp._run()
->>>>>>> 239f4208
 
 
 _trace = ExecutionTrace()
@@ -3851,7 +3842,6 @@
         if not isinstance(code, Node):
             # Got a C string, nothing we can do, just use it as Kernel body
             self._ast = None
-            self._original_ast = None
             self._code = code
             self._attached_info = True
         elif isinstance(code, Node) and configuration['loop_fusion']:
@@ -3859,14 +3849,12 @@
             # be deferred because optimisation of a kernel in a fused chain of
             # loops may differ from optimisation in a non-fusion context
             self._ast = code
-            self._original_ast = code
             self._code = None
             self._attached_info = False
         elif isinstance(code, Node) and not configuration['loop_fusion']:
             # Got an AST, need to go through COFFEE for optimization and
-            # code generation (the /_original_ast/ is tracked by /_ast_to_c/)
+            # code generation
             self._ast = code
-            self._original_ast = dcopy(code)
             self._code = self._ast_to_c(self._ast, self._opts)
             self._attached_info = False
         self._initialized = True
@@ -3880,7 +3868,6 @@
         """String containing the c code for this kernel routine. This
         code must conform to the OP2 user kernel API."""
         if not self._code:
-            self._original_ast = dcopy(self._ast)
             self._code = self._ast_to_c(self._ast, self._opts)
         return self._code
 
@@ -3916,7 +3903,6 @@
     def _cache_key(cls, kernel, itspace, *args, **kwargs):
         key = (kernel.cache_key, itspace.cache_key)
         for arg in args:
-            key += (arg.__class__,)
             if arg._is_global:
                 key += (arg.data.dim, arg.data.dtype, arg.access)
             elif arg._is_dat:
