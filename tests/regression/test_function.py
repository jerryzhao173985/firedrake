import pytest
import numpy as np
from firedrake import *


@pytest.fixture
def V():
    mesh = UnitIntervalMesh(2)
    V = FunctionSpace(mesh, "CG", 1)
    return V


@pytest.fixture
def W():
    mesh = UnitSquareMesh(5, 5)
    W = TensorFunctionSpace(mesh, "CG", 1)
    return W


@pytest.fixture
def W_nonstandard_shape():
    mesh = UnitSquareMesh(5, 5)
    W_nonstandard_shape = TensorFunctionSpace(mesh, "CG", 1, shape=(2, 5, 3))
    return W_nonstandard_shape


def test_firedrake_scalar_function(V):
    f = Function(V)
    f.interpolate(Expression("1"))
    assert (f.dat.data_ro == 1.0).all()

    g = Function(f)
    assert (g.dat.data_ro == 1.0).all()

    # Check that g is indeed a deep copy
    f.interpolate(Expression("2"))

    assert (f.dat.data_ro == 2.0).all()
    assert (g.dat.data_ro == 1.0).all()


def test_firedrake_tensor_function(W):
    f = Function(W)
    vals = np.array([1.0, 2.0, 10.0, 20.0]).reshape(2, 2)
    f.interpolate(Expression(vals.astype(str)))
    assert np.allclose(f.dat.data_ro, vals)

    g = Function(f)
    assert np.allclose(g.dat.data_ro, vals)

    # Check that g is indeed a deep copy
    fvals = np.array([5.0, 6.0, 7.0, 8.0]).reshape(2, 2)
    f.interpolate(Expression(fvals.astype(str)))

    assert np.allclose(f.dat.data_ro, fvals)
    assert np.allclose(g.dat.data_ro, vals)


def test_firedrake_tensor_function_nonstandard_shape(W_nonstandard_shape):
    f = Function(W_nonstandard_shape)
    vals = np.arange(1, W_nonstandard_shape.value_size+1).reshape(f.ufl_shape)
    f.interpolate(Expression(vals.astype(str)))
    assert np.allclose(f.dat.data_ro, vals)

    g = Function(f)
    assert np.allclose(g.dat.data_ro, vals)

    # Check that g is indeed a deep copy
    fvals = vals + 10
    f.interpolate(Expression(fvals.astype(str)))

    assert np.allclose(f.dat.data_ro, fvals)
    assert np.allclose(g.dat.data_ro, vals)


def test_mismatching_rank_interpolation(V):
    f = Function(V)
    with pytest.raises(RuntimeError):
        f.interpolate(Expression(('1', '2')))
    VV = VectorFunctionSpace(V.mesh(), 'CG', 1)
    f = Function(VV)
    with pytest.raises(RuntimeError):
        f.interpolate(Expression(('1', '2')))
    VVV = TensorFunctionSpace(V.mesh(), 'CG', 1)
    f = Function(VVV)
    with pytest.raises(RuntimeError):
        f.interpolate(Expression(('1', '2')))


def test_mismatching_shape_interpolation(V):
    VV = VectorFunctionSpace(V.mesh(), 'CG', 1)
    f = Function(VV)
    with pytest.raises(RuntimeError):
        f.interpolate(Expression(['1'] * (VV.ufl_element().value_shape()[0] + 1)))


def test_function_val(V):
    """Initialise a Function with a NumPy array."""
    f = Function(V, np.ones((V.node_count, V.value_size)))
    assert (f.dat.data_ro == 1.0).all()


def test_function_dat(V):
    """Initialise a Function with an op2.Dat."""
<<<<<<< HEAD
    f = Function(V, op2.Dat(V.node_set**V.value_size))
=======
    f = Function(V, op2.Dat(V.node_set**V.dim,dtype=complex))
>>>>>>> 7b172398
    f.interpolate(Expression("1"))
    assert (f.dat.data_ro == 1.0).all()


def test_function_name(V):
    f = Function(V, name="foo")
    assert f.name() == "foo"

    f.rename(label="bar")
    assert f.label() == "bar" and f.name() == "foo"

    f.rename(name="baz")
    assert f.name() == "baz" and f.label() == "bar"

    f.rename("foo", "quux")
    assert f.name() == "foo" and f.label() == "quux"

    f.rename(name="bar", label="baz")
    assert f.name() == "bar" and f.label() == "baz"


def test_copy(V):
    f = Function(V, name="foo")
    f.assign(1)
    g = f.copy(deepcopy=True)

    assert f.name() == "foo"
    assert g.name() == "foo"

    assert np.allclose(f.dat.data_ro, 1.0)
    assert np.allclose(g.dat.data_ro, 1.0)

    g.assign(2)
    assert np.allclose(g.dat.data_ro, 2.0)
    assert np.allclose(f.dat.data_ro, 1.0)

    h = f.copy()

    assert np.allclose(h.dat.data_ro, 1.0)

    h.assign(3.0)
    assert np.allclose(h.dat.data_ro, 3.0)
    assert np.allclose(f.dat.data_ro, 3.0)

    assert h.name() == "foo"


if __name__ == '__main__':
    import os
    pytest.main(os.path.abspath(__file__))<|MERGE_RESOLUTION|>--- conflicted
+++ resolved
@@ -102,11 +102,8 @@
 
 def test_function_dat(V):
     """Initialise a Function with an op2.Dat."""
-<<<<<<< HEAD
     f = Function(V, op2.Dat(V.node_set**V.value_size))
-=======
-    f = Function(V, op2.Dat(V.node_set**V.dim,dtype=complex))
->>>>>>> 7b172398
+    f = Function(V, op2.Dat(V.node_set**V.value_size, dtype=complex))
     f.interpolate(Expression("1"))
     assert (f.dat.data_ro == 1.0).all()
 
