import pytest
from firedrake import *
import numpy as np
from ufl.conditional import GT, LT
from os.path import abspath, dirname, join


cwd = abspath(dirname(__file__))


def _get_expr(V):
    m = V.ufl_domain()
    if m.geometric_dimension() == 1:
        x, = SpatialCoordinate(m)
        y = x * x
        z = x + y
    elif m.geometric_dimension() == 2:
        x, y = SpatialCoordinate(m)
        z = x + y
    elif m.geometric_dimension() == 3:
        x, y, z = SpatialCoordinate(m)
    else:
        raise NotImplementedError("Not implemented")
    if V.value_shape == ():
        return cos(x) + x * exp(y) + sin(z)
    elif V.value_shape == (2, ):
        return as_vector([cos(x), sin(y)])


def _test_submesh_interpolate_cell_cell(mesh, subdomain_cond, fe_fesub):
    dim = mesh.topological_dimension()
    (family, degree), (family_sub, degree_sub) = fe_fesub
    DG0 = FunctionSpace(mesh, "DG", 0)
    indicator_function = Function(DG0).interpolate(subdomain_cond)
    label_value = 999
    mesh.mark_entities(indicator_function, label_value)
    subm = Submesh(mesh, dim, label_value)
    V = FunctionSpace(mesh, family, degree)
    V_ = FunctionSpace(mesh, family_sub, degree_sub)
    Vsub = FunctionSpace(subm, family_sub, degree_sub)
    Vsub_ = FunctionSpace(subm, family, degree)
    f = Function(V).interpolate(_get_expr(V))
    gsub_ = Function(Vsub_).interpolate(_get_expr(Vsub_))
    gsub = Function(Vsub).interpolate(gsub_)
    fsub = Function(Vsub).interpolate(f)
    assert np.allclose(fsub.dat.data_ro_with_halos, gsub.dat.data_ro_with_halos)
    f = Function(V_).interpolate(f)
    v0 = Coargument(V.dual(), 0)
    v1 = TrialFunction(Vsub)
    interp = Interpolate(v1, v0, allow_missing_dofs=True)
    A = assemble(interp)
    g = assemble(action(A, gsub))
    assert assemble(inner(g - f, g - f) * dx(label_value)).real < 1e-14


@pytest.mark.parametrize('nelem', [2, 4, 8, None])
@pytest.mark.parametrize('fe_fesub', [[("DQ", 0), ("DQ", 0)],
                                      [("Q", 4), ("Q", 5)]])
@pytest.mark.parametrize('condx', [LT])
@pytest.mark.parametrize('condy', [LT])
@pytest.mark.parametrize('condz', [LT])
@pytest.mark.parametrize('distribution_parameters', [None, {"overlap_type": (DistributedMeshOverlapType.NONE, 0)}])
def test_submesh_interpolate_cell_cell_hex_1_processes(fe_fesub, nelem, condx, condy, condz, distribution_parameters):
    if nelem is None:
        mesh = Mesh(join(cwd, "..", "meshes", "cube_hex.msh"), distribution_parameters=distribution_parameters)
    else:
        mesh = UnitCubeMesh(nelem, nelem, nelem, hexahedral=True, distribution_parameters=distribution_parameters)
    x, y, z = SpatialCoordinate(mesh)
    cond = conditional(condx(x, .5), 1,
           conditional(condy(y, .5), 1,       # noqa: E128
           conditional(condz(z, .5), 1, 0)))  # noqa: E128
    _test_submesh_interpolate_cell_cell(mesh, cond, fe_fesub)


@pytest.mark.parallel(nprocs=3)
@pytest.mark.parametrize('nelem', [2, 4, 8, None])
@pytest.mark.parametrize('fe_fesub', [[("DQ", 0), ("DQ", 0)],
                                      [("Q", 4), ("Q", 5)]])
@pytest.mark.parametrize('condx', [LT, GT])
@pytest.mark.parametrize('condy', [LT, GT])
@pytest.mark.parametrize('condz', [LT, GT])
@pytest.mark.parametrize('distribution_parameters', [None, {"overlap_type": (DistributedMeshOverlapType.NONE, 0)}])
def test_submesh_interpolate_cell_cell_hex_3_processes(fe_fesub, nelem, condx, condy, condz, distribution_parameters):
    if nelem is None:
        mesh = Mesh(join(cwd, "..", "meshes", "cube_hex.msh"), distribution_parameters=distribution_parameters)
    else:
        mesh = UnitCubeMesh(nelem, nelem, nelem, hexahedral=True, distribution_parameters=distribution_parameters)
    x, y, z = SpatialCoordinate(mesh)
    cond = conditional(condx(x, .5), 1,
           conditional(condy(y, .5), 1,       # noqa: E128
           conditional(condz(z, .5), 1, 0)))  # noqa: E128
    _test_submesh_interpolate_cell_cell(mesh, cond, fe_fesub)


@pytest.mark.parallel(nprocs=3)
@pytest.mark.parametrize('fe_fesub', [[("DP", 0), ("DP", 0)],
                                      [("P", 4), ("P", 5)],
                                      [("BDME", 2), ("BDME", 3)],
                                      [("BDMF", 2), ("BDMF", 3)]])
@pytest.mark.parametrize('condx', [LT, GT])
@pytest.mark.parametrize('condy', [LT, GT])
@pytest.mark.parametrize('distribution_parameters', [None, {"overlap_type": (DistributedMeshOverlapType.NONE, 0)}])
def test_submesh_interpolate_cell_cell_tri_3_processes(fe_fesub, condx, condy, distribution_parameters):
    mesh_file = join(cwd, "..", "..", "..", "docs", "notebooks/stokes-control.msh")
    mesh = Mesh(mesh_file, distribution_parameters=distribution_parameters)
    x, y = SpatialCoordinate(mesh)
    cond = conditional(condx(x, 15.), 1,
           conditional(condy(y, 2.5), 1, 0))  # noqa: E128
    _test_submesh_interpolate_cell_cell(mesh, cond, fe_fesub)


@pytest.mark.parallel(nprocs=3)
@pytest.mark.parametrize('fe_fesub', [[("DQ", 0), ("DQ", 0)],
                                      [("Q", 4), ("Q", 5)]])
@pytest.mark.parametrize('condx', [LT, GT])
@pytest.mark.parametrize('condy', [LT, GT])
@pytest.mark.parametrize('distribution_parameters', [None, {"overlap_type": (DistributedMeshOverlapType.NONE, 0)}])
def test_submesh_interpolate_cell_cell_quad_3_processes(fe_fesub, condx, condy, distribution_parameters):
    mesh = Mesh(join(cwd, "..", "meshes", "unitsquare_unstructured_quadrilaterals.msh"), distribution_parameters=distribution_parameters)
    x, y = SpatialCoordinate(mesh)
    cond = conditional(condx(x, 0.5), 1,
           conditional(condy(y, 0.5), 1, 0))  # noqa: E128
    _test_submesh_interpolate_cell_cell(mesh, cond, fe_fesub)


<<<<<<< HEAD
@pytest.mark.parallel(nprocs=5)
@pytest.mark.parametrize('hexahedral', [False, True])
@pytest.mark.parametrize('direction', ['x', 'y', 'z'])
@pytest.mark.parametrize('facet_type', ['interior', 'exterior'])
def test_submesh_interpolate_3Dcell_2Dfacet(hexahedral, direction, facet_type):
    def expr(m):
        x, y, z = SpatialCoordinate(m)
        return x + y**2 + z**3
    degree = 3
    distribution_parameters = {
        "partition": True,
        "overlap_type": (DistributedMeshOverlapType.RIDGE, 1),
    }
    if hexahedral:
        mesh = Mesh(
            join(cwd, "..", "meshes", "cube_hex.msh"),
            distribution_parameters=distribution_parameters,
        )
        V = FunctionSpace(mesh, "CG", 2)
    else:
        mesh = UnitCubeMesh(8, 8, 8)
        V = FunctionSpace(mesh, "HDiv Trace", 0)
    x, y, z = SpatialCoordinate(mesh)
    facet_function = Function(V).interpolate(
        conditional(
            {
                ('x', 'interior'): And(x > .499, x < .501),
                ('y', 'interior'): And(y > .499, y < .501),
                ('z', 'interior'): And(z > .499, z < .501),
                ('x', 'exterior'): x > .999,
                ('y', 'exterior'): y > .999,
                ('z', 'exterior'): z > .999,
            }[(direction, facet_type)],
            1., 0.,
        )
    )
    facet_value = 999
    mesh = RelabeledMesh(mesh, [facet_function], [facet_value])
    subm = Submesh(mesh, mesh.topological_dimension() - 1, facet_value)
    DG3d = FunctionSpace(mesh, "DG", degree)
    dg3d = Function(DG3d).interpolate(expr(mesh))
    DG2d = FunctionSpace(subm, "DG", degree)
    dg2d = Function(DG2d).interpolate(expr(subm))
    value3d_int = assemble(inner(dg3d('+'), dg3d('-')) * dS(facet_value))
    value3d_ext = assemble(inner(dg3d, dg3d) * ds(facet_value))
    value2d = assemble(inner(dg2d, dg2d) * dx)
    assert abs(value2d - (value3d_int + value3d_ext)) < 1.e-14
    if facet_type == 'exterior':
        x, y, z = SpatialCoordinate(subm)
        RT2d = FunctionSpace(subm, "RTCE" if hexahedral else "RTE", 4)
        tangent_expr = {
            'x': as_vector([0, y**2, z**3]),
            'y': as_vector([x, 0, z**3]),
            'z': as_vector([x, y**2, 0]),
        }[direction]
        rt2d = Function(RT2d).project(
            tangent_expr,
            solver_parameters={
                "ksp_rtol": 1.e-14,
            },
        )
        error_expr = rt2d - tangent_expr
        error = assemble(inner(error_expr, error_expr) * dx)**0.5
        assert abs(error) < 1.e-14


@pytest.mark.parallel(nprocs=4)
def test_submesh_interpolate_3Dcell_2Dfacet_simplex_sckelton():
    # The usage of sckelton meshes is limited as
    # number of support cells of a facet can be > 2.
    # We can not make sckelton mesh of hex meshes as,
    # already in the quad orientation implementation,
    # we assume that number of support cells <= 2.
    def expr(m):
        x, y, z = SpatialCoordinate(m)
        return x + y**2 + z**3
    degree = 3
    distribution_parameters = {
        "partition": True,
        "overlap_type": (DistributedMeshOverlapType.RIDGE, 1),
    }
    mesh = UnitCubeMesh(8, 8, 8, distribution_parameters=distribution_parameters)
    V = FunctionSpace(mesh, "HDiv Trace", 0)
    facet_function = Function(V).interpolate(Constant(1.))
    facet_value = 999
    mesh = RelabeledMesh(mesh, [facet_function], [facet_value])
    subm = Submesh(mesh, mesh.topological_dimension() - 1, facet_value)
    HDivT3d = FunctionSpace(mesh, "HDiv Trace", degree)
    hdivt3d = Function(HDivT3d).interpolate(expr(mesh))
    DG2d = FunctionSpace(subm, "DG", degree)
    dg2d = Function(DG2d).interpolate(expr(subm))
    value3d_int = assemble(inner(hdivt3d('+'), hdivt3d('-')) * dS(facet_value))
    value3d_ext = assemble(inner(hdivt3d, hdivt3d) * ds(facet_value))
    value2d = assemble(inner(dg2d, dg2d) * dx)
    assert abs(value2d - (value3d_int + value3d_ext)) < 5.e-13
    DG3d = FunctionSpace(mesh, "DG", degree)
    dg3d = Function(DG3d).interpolate(expr(mesh))
    dg2d_ = Function(DG2d).interpolate(dg3d)
    error = assemble(inner(dg2d_ - expr(subm), dg2d_ - expr(subm)) * dx)**0.5
    assert abs(error) < 1.e-14
=======
@pytest.mark.parallel(nprocs=2)
def test_submesh_interpolate_subcell_subcell_2_processes():
    # mesh
    # rank 0:
    # 4---12----6---15---(8)-(18)-(10)
    # |         |         |         |
    # 11   0   13    1  (17)  (2) (19)
    # |         |         |         |
    # 3---14----5---16---(7)-(20)--(9)
    # rank 1:
    #          (7)-(13)---3----9----5
    #           |         |         |
    #          (12) (1)   8    0   10
    #           |         |         |    plex points
    #          (6)-(14)---2---11----4    () = ghost
    mesh = RectangleMesh(
        3, 1, 3., 1., quadrilateral=True, distribution_parameters={"partitioner_type": "simple"},
    )
    dim = mesh.topological_dimension()
    x, _ = SpatialCoordinate(mesh)
    DG0 = FunctionSpace(mesh, "DG", 0)
    f_l = Function(DG0).interpolate(conditional(x < 2.0, 1, 0))
    f_r = Function(DG0).interpolate(conditional(x > 1.0, 1, 0))
    mesh = RelabeledMesh(mesh, [f_l, f_r], [111, 222])
    mesh_l = Submesh(mesh, dim, 111)
    mesh_r = Submesh(mesh, dim, 222)
    V_l = FunctionSpace(mesh_l, "CG", 1)
    V_r = FunctionSpace(mesh_r, "CG", 1)
    f_l = Function(V_l)
    f_r = Function(V_r)
    f_l.dat.data_with_halos[:] = 1.0
    f_r.dat.data_with_halos[:] = 2.0
    f_l.interpolate(f_r, allow_missing_dofs=True)
    g_l = Function(V_l).interpolate(conditional(x > 0.999, 2.0, 1.0))
    assert np.allclose(f_l.dat.data_with_halos, g_l.dat.data_with_halos)
    f_l.dat.data_with_halos[:] = 3.0
    v0 = Coargument(V_r.dual(), 0)
    v1 = TrialFunction(V_l)
    interp = Interpolate(v1, v0, allow_missing_dofs=True)
    A = assemble(interp)
    f_r = assemble(action(A, f_l))
    g_r = Function(V_r).interpolate(conditional(x < 2.001, 3.0, 0.0))
    assert np.allclose(f_r.dat.data_with_halos, g_r.dat.data_with_halos)
>>>>>>> e4db289f
<|MERGE_RESOLUTION|>--- conflicted
+++ resolved
@@ -123,7 +123,51 @@
     _test_submesh_interpolate_cell_cell(mesh, cond, fe_fesub)
 
 
-<<<<<<< HEAD
+@pytest.mark.parallel(nprocs=2)
+def test_submesh_interpolate_subcell_subcell_2_processes():
+    # mesh
+    # rank 0:
+    # 4---12----6---15---(8)-(18)-(10)
+    # |         |         |         |
+    # 11   0   13    1  (17)  (2) (19)
+    # |         |         |         |
+    # 3---14----5---16---(7)-(20)--(9)
+    # rank 1:
+    #          (7)-(13)---3----9----5
+    #           |         |         |
+    #          (12) (1)   8    0   10
+    #           |         |         |    plex points
+    #          (6)-(14)---2---11----4    () = ghost
+    mesh = RectangleMesh(
+        3, 1, 3., 1., quadrilateral=True, distribution_parameters={"partitioner_type": "simple"},
+    )
+    dim = mesh.topological_dimension()
+    x, _ = SpatialCoordinate(mesh)
+    DG0 = FunctionSpace(mesh, "DG", 0)
+    f_l = Function(DG0).interpolate(conditional(x < 2.0, 1, 0))
+    f_r = Function(DG0).interpolate(conditional(x > 1.0, 1, 0))
+    mesh = RelabeledMesh(mesh, [f_l, f_r], [111, 222])
+    mesh_l = Submesh(mesh, dim, 111)
+    mesh_r = Submesh(mesh, dim, 222)
+    V_l = FunctionSpace(mesh_l, "CG", 1)
+    V_r = FunctionSpace(mesh_r, "CG", 1)
+    f_l = Function(V_l)
+    f_r = Function(V_r)
+    f_l.dat.data_with_halos[:] = 1.0
+    f_r.dat.data_with_halos[:] = 2.0
+    f_l.interpolate(f_r, allow_missing_dofs=True)
+    g_l = Function(V_l).interpolate(conditional(x > 0.999, 2.0, 1.0))
+    assert np.allclose(f_l.dat.data_with_halos, g_l.dat.data_with_halos)
+    f_l.dat.data_with_halos[:] = 3.0
+    v0 = Coargument(V_r.dual(), 0)
+    v1 = TrialFunction(V_l)
+    interp = Interpolate(v1, v0, allow_missing_dofs=True)
+    A = assemble(interp)
+    f_r = assemble(action(A, f_l))
+    g_r = Function(V_r).interpolate(conditional(x < 2.001, 3.0, 0.0))
+    assert np.allclose(f_r.dat.data_with_halos, g_r.dat.data_with_halos)
+
+
 @pytest.mark.parallel(nprocs=5)
 @pytest.mark.parametrize('hexahedral', [False, True])
 @pytest.mark.parametrize('direction', ['x', 'y', 'z'])
@@ -223,49 +267,4 @@
     dg3d = Function(DG3d).interpolate(expr(mesh))
     dg2d_ = Function(DG2d).interpolate(dg3d)
     error = assemble(inner(dg2d_ - expr(subm), dg2d_ - expr(subm)) * dx)**0.5
-    assert abs(error) < 1.e-14
-=======
-@pytest.mark.parallel(nprocs=2)
-def test_submesh_interpolate_subcell_subcell_2_processes():
-    # mesh
-    # rank 0:
-    # 4---12----6---15---(8)-(18)-(10)
-    # |         |         |         |
-    # 11   0   13    1  (17)  (2) (19)
-    # |         |         |         |
-    # 3---14----5---16---(7)-(20)--(9)
-    # rank 1:
-    #          (7)-(13)---3----9----5
-    #           |         |         |
-    #          (12) (1)   8    0   10
-    #           |         |         |    plex points
-    #          (6)-(14)---2---11----4    () = ghost
-    mesh = RectangleMesh(
-        3, 1, 3., 1., quadrilateral=True, distribution_parameters={"partitioner_type": "simple"},
-    )
-    dim = mesh.topological_dimension()
-    x, _ = SpatialCoordinate(mesh)
-    DG0 = FunctionSpace(mesh, "DG", 0)
-    f_l = Function(DG0).interpolate(conditional(x < 2.0, 1, 0))
-    f_r = Function(DG0).interpolate(conditional(x > 1.0, 1, 0))
-    mesh = RelabeledMesh(mesh, [f_l, f_r], [111, 222])
-    mesh_l = Submesh(mesh, dim, 111)
-    mesh_r = Submesh(mesh, dim, 222)
-    V_l = FunctionSpace(mesh_l, "CG", 1)
-    V_r = FunctionSpace(mesh_r, "CG", 1)
-    f_l = Function(V_l)
-    f_r = Function(V_r)
-    f_l.dat.data_with_halos[:] = 1.0
-    f_r.dat.data_with_halos[:] = 2.0
-    f_l.interpolate(f_r, allow_missing_dofs=True)
-    g_l = Function(V_l).interpolate(conditional(x > 0.999, 2.0, 1.0))
-    assert np.allclose(f_l.dat.data_with_halos, g_l.dat.data_with_halos)
-    f_l.dat.data_with_halos[:] = 3.0
-    v0 = Coargument(V_r.dual(), 0)
-    v1 = TrialFunction(V_l)
-    interp = Interpolate(v1, v0, allow_missing_dofs=True)
-    A = assemble(interp)
-    f_r = assemble(action(A, f_l))
-    g_r = Function(V_r).interpolate(conditional(x < 2.001, 3.0, 0.0))
-    assert np.allclose(f_r.dat.data_with_halos, g_r.dat.data_with_halos)
->>>>>>> e4db289f
+    assert abs(error) < 1.e-14