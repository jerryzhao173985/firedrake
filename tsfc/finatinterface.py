# This file was modified from FFC
# (http://bitbucket.org/fenics-project/ffc), copyright notice
# reproduced below.
#
# Copyright (C) 2009-2013 Kristian B. Oelgaard and Anders Logg
#
# This file is part of FFC.
#
# FFC is free software: you can redistribute it and/or modify
# it under the terms of the GNU Lesser General Public License as published by
# the Free Software Foundation, either version 3 of the License, or
# (at your option) any later version.
#
# FFC is distributed in the hope that it will be useful,
# but WITHOUT ANY WARRANTY; without even the implied warranty of
# MERCHANTABILITY or FITNESS FOR A PARTICULAR PURPOSE. See the
# GNU Lesser General Public License for more details.
#
# You should have received a copy of the GNU Lesser General Public License
# along with FFC. If not, see <http://www.gnu.org/licenses/>.

import weakref
from functools import partial, singledispatch

import FIAT
import finat
import finat.ufl
import ufl

__all__ = ("as_fiat_cell", "create_base_element",
           "create_element", "supported_elements")


supported_elements = {
    # These all map directly to FInAT elements
    "Bernstein": finat.Bernstein,
    "Bernardi-Raugel": finat.BernardiRaugel,
    "Bernardi-Raugel Bubble": finat.BernardiRaugelBubble,
    "Brezzi-Douglas-Marini": finat.BrezziDouglasMarini,
    "Brezzi-Douglas-Fortin-Marini": finat.BrezziDouglasFortinMarini,
    "Bubble": finat.Bubble,
    "FacetBubble": finat.FacetBubble,
    "Crouzeix-Raviart": finat.CrouzeixRaviart,
    "Discontinuous Lagrange": finat.DiscontinuousLagrange,
    "Discontinuous Raviart-Thomas": lambda c, d: finat.DiscontinuousElement(finat.RaviartThomas(c, d)),
    "Discontinuous Taylor": finat.DiscontinuousTaylor,
    "Gauss-Legendre": finat.GaussLegendre,
    "Gauss-Lobatto-Legendre": finat.GaussLobattoLegendre,
    "HDiv Trace": finat.HDivTrace,
    "Hellan-Herrmann-Johnson": finat.HellanHerrmannJohnson,
    "Johnson-Mercier": finat.JohnsonMercier,
    "Nonconforming Arnold-Winther": finat.ArnoldWintherNC,
    "Conforming Arnold-Winther": finat.ArnoldWinther,
    "Hermite": finat.Hermite,
    "Kong-Mulder-Veldhuizen": finat.KongMulderVeldhuizen,
    "Argyris": finat.Argyris,
    "Hsieh-Clough-Tocher": finat.HsiehCloughTocher,
    "QuadraticPowellSabin6": finat.QuadraticPowellSabin6,
    "QuadraticPowellSabin12": finat.QuadraticPowellSabin12,
    "Reduced-Hsieh-Clough-Tocher": finat.ReducedHsiehCloughTocher,
    "Mardal-Tai-Winther": finat.MardalTaiWinther,
    "Alfeld-Sorokina": finat.AlfeldSorokina,
    "Arnold-Qin": finat.ArnoldQin,
    "Reduced-Arnold-Qin": finat.ReducedArnoldQin,
    "Christiansen-Hu": finat.ChristiansenHu,
    "Guzman-Neilan 1st kind H1": finat.GuzmanNeilanFirstKindH1,
    "Guzman-Neilan 2nd kind H1": finat.GuzmanNeilanSecondKindH1,
    "Guzman-Neilan Bubble": finat.GuzmanNeilanBubble,
    "Guzman-Neilan H1(div)": finat.GuzmanNeilanH1div,
    "Morley": finat.Morley,
    "Bell": finat.Bell,
    "Lagrange": finat.Lagrange,
    "Nedelec 1st kind H(curl)": finat.Nedelec,
    "Nedelec 2nd kind H(curl)": finat.NedelecSecondKind,
    "Raviart-Thomas": finat.RaviartThomas,
    "Regge": finat.Regge,
    "BDMCE": finat.BrezziDouglasMariniCubeEdge,
    "BDMCF": finat.BrezziDouglasMariniCubeFace,
    # These require special treatment below
    "DQ": None,
    "Q": None,
    "RTCE": None,
    "RTCF": None,
    "NCE": None,
    "NCF": None,
    "Real": finat.Real,
    "DPC": finat.DPC,
    "S": finat.Serendipity,
    "SminusF": finat.TrimmedSerendipityFace,
    "SminusDiv": finat.TrimmedSerendipityDiv,
    "SminusE": finat.TrimmedSerendipityEdge,
    "SminusCurl": finat.TrimmedSerendipityCurl,
    "DPC L2": finat.DPC,
    "Discontinuous Lagrange L2": finat.DiscontinuousLagrange,
    "Gauss-Legendre L2": finat.GaussLegendre,
    "DQ L2": None,
    "Direct Serendipity": finat.DirectSerendipity,
}
"""A :class:`.dict` mapping UFL element family names to their
FInAT-equivalent constructors.  If the value is ``None``, the UFL
element is supported, but must be handled specially because it doesn't
have a direct FInAT equivalent."""


def as_fiat_cell(cell):
    """Convert a ufl cell to a FIAT cell.

    :arg cell: the :class:`ufl.Cell` to convert."""
    if not isinstance(cell, ufl.AbstractCell):
        raise ValueError("Expecting a UFL Cell")
    return FIAT.ufc_cell(cell)


@singledispatch
def convert(element, **kwargs):
    """Handler for converting UFL elements to FInAT elements.

    :arg element: The UFL element to convert.

    Do not use this function directly, instead call
    :func:`create_element`."""
    if element.family() in supported_elements:
        raise ValueError("Element %s supported, but no handler provided" % element)
    raise ValueError("Unsupported element type %s" % type(element))


# Base finite elements first
@convert.register(finat.ufl.FiniteElement)
def convert_finiteelement(element, **kwargs):
    cell = as_fiat_cell(element.cell)
    if element.family() == "Quadrature":
        degree = element.degree()
        scheme = element.quadrature_scheme()
        if degree is None or scheme is None:
            raise ValueError("Quadrature scheme and degree must be specified!")

        return finat.make_quadrature_element(cell, degree, scheme), set()
    lmbda = supported_elements[element.family()]
    if element.family() == "Real" and element.cell.cellname() in {"quadrilateral", "hexahedron"}:
        lmbda = None
        element = finat.ufl.FiniteElement("DQ", element.cell, 0)
    if lmbda is None:
        if element.cell.cellname() == "quadrilateral":
            # Handle quadrilateral short names like RTCF and RTCE.
            element = element.reconstruct(cell=quadrilateral_tpc)
        elif element.cell.cellname() == "hexahedron":
            # Handle hexahedron short names like NCF and NCE.
            element = element.reconstruct(cell=hexahedron_tpc)
        else:
            raise ValueError("%s is supported, but handled incorrectly" %
                             element.family())
        finat_elem, deps = _create_element(element, **kwargs)
        return finat.FlattenedDimensions(finat_elem), deps

    kind = element.variant()
    if kind is None:
        kind = 'spectral'  # default variant
    is_interval = element.cell.cellname() == 'interval'

    if element.family() in {"Raviart-Thomas", "Nedelec 1st kind H(curl)",
                            "Brezzi-Douglas-Marini", "Nedelec 2nd kind H(curl)",
                            "Argyris"}:
        lmbda = partial(lmbda, variant=element.variant())
    elif element.family() == "Lagrange":
        if kind == 'spectral':
            lmbda = finat.GaussLobattoLegendre
        elif kind.startswith('integral'):
            lmbda = partial(finat.IntegratedLegendre, variant=kind)
        elif kind in ['fdm', 'fdm_ipdg'] and is_interval:
            lmbda = finat.FDMLagrange
        elif kind == 'fdm_quadrature' and is_interval:
            lmbda = finat.FDMQuadrature
        elif kind == 'fdm_broken' and is_interval:
            lmbda = finat.FDMBrokenH1
        elif kind == 'fdm_hermite' and is_interval:
            lmbda = finat.FDMHermite
        elif kind in ['demkowicz', 'fdm']:
            lmbda = partial(finat.IntegratedLegendre, variant=kind)
        elif kind in ['mgd', 'feec', 'qb', 'mse']:
            degree = element.degree()
            shift_axes = kwargs["shift_axes"]
            restriction = kwargs["restriction"]
            deps = {"shift_axes", "restriction"}
            return finat.RuntimeTabulated(cell, degree, variant=kind, shift_axes=shift_axes, restriction=restriction), deps
        else:
            # Let FIAT handle the general case
            lmbda = partial(finat.Lagrange, variant=kind)
    elif element.family() in ["Discontinuous Lagrange", "Discontinuous Lagrange L2"]:
        if kind == 'spectral':
            lmbda = finat.GaussLegendre
        elif kind.startswith('integral'):
            lmbda = partial(finat.Legendre, variant=kind)
        elif kind in ['fdm', 'fdm_quadrature'] and is_interval:
            lmbda = finat.FDMDiscontinuousLagrange
        elif kind == 'fdm_ipdg' and is_interval:
            lmbda = lambda *args: finat.DiscontinuousElement(finat.FDMLagrange(*args))
        elif kind in 'fdm_broken' and is_interval:
            lmbda = finat.FDMBrokenL2
        elif kind in ['demkowicz', 'fdm']:
            lmbda = partial(finat.Legendre, variant=kind)
        elif kind in ['mgd', 'feec', 'qb', 'mse']:
            degree = element.degree()
            shift_axes = kwargs["shift_axes"]
            restriction = kwargs["restriction"]
            deps = {"shift_axes", "restriction"}
            return finat.RuntimeTabulated(cell, degree, variant=kind, shift_axes=shift_axes, restriction=restriction, continuous=False), deps
        else:
            # Let FIAT handle the general case
            lmbda = partial(finat.DiscontinuousLagrange, variant=kind)
<<<<<<< HEAD
    elif element.family() == ["DPC", "DPC L2"]:
        if element.cell.topological_dimension() == 2:
            element = element.reconstruct(cell=ufl.cell.hypercube(2))
        elif element.cell.topological_dimension() == 3:
            element = element.reconstruct(cell=ufl.cell.hypercube(3))
    elif element.family() == "S":
        if element.cell.topological_dimension() == 2:
            element = element.reconstruct(cell=ufl.cell.hypercube(2))
        elif element.cell.topological_dimension() == 3:
            element = element.reconstruct(cell=ufl.cell.hypercube(3))
=======
    elif element.family() == ["DPC", "DPC L2", "S"]:
        dim = element.cell.geometric_dimension()
        if dim > 1:
            element = element.reconstruct(cell=ufl.cell.hypercube(dim))
>>>>>>> 090e3048

    return lmbda(cell, element.degree()), set()


# Element modifiers and compound element types
@convert.register(finat.ufl.BrokenElement)
def convert_brokenelement(element, **kwargs):
    finat_elem, deps = _create_element(element._element, **kwargs)
    return finat.DiscontinuousElement(finat_elem), deps


@convert.register(finat.ufl.EnrichedElement)
def convert_enrichedelement(element, **kwargs):
    elements, deps = zip(*[_create_element(elem, **kwargs)
                           for elem in element._elements])
    return finat.EnrichedElement(elements), set.union(*deps)


@convert.register(finat.ufl.NodalEnrichedElement)
def convert_nodalenrichedelement(element, **kwargs):
    elements, deps = zip(*[_create_element(elem, **kwargs)
                           for elem in element._elements])
    return finat.NodalEnrichedElement(elements), set.union(*deps)


@convert.register(finat.ufl.MixedElement)
def convert_mixedelement(element, **kwargs):
    elements, deps = zip(*[_create_element(elem, **kwargs)
                           for elem in element.sub_elements])
    return finat.MixedElement(elements), set.union(*deps)


@convert.register(finat.ufl.VectorElement)
@convert.register(finat.ufl.TensorElement)
def convert_tensorelement(element, **kwargs):
    inner_elem, deps = _create_element(element.sub_elements[0], **kwargs)
    shape = element.reference_value_shape
    shape = shape[:len(shape) - len(inner_elem.value_shape)]
    shape_innermost = kwargs["shape_innermost"]
    return (finat.TensorFiniteElement(inner_elem, shape, not shape_innermost),
            deps | {"shape_innermost"})


@convert.register(finat.ufl.TensorProductElement)
def convert_tensorproductelement(element, **kwargs):
    cell = element.cell
    if type(cell) is not ufl.TensorProductCell:
        raise ValueError("TensorProductElement not on TensorProductCell?")
    shift_axes = kwargs["shift_axes"]
    dim_offset = 0
    elements = []
    deps = set()
    for elem in element.sub_elements:
        kwargs["shift_axes"] = shift_axes + dim_offset
        dim_offset += elem.cell.topological_dimension()
        finat_elem, ds = _create_element(elem, **kwargs)
        elements.append(finat_elem)
        deps.update(ds)
    return finat.TensorProductElement(elements), deps


@convert.register(finat.ufl.HDivElement)
def convert_hdivelement(element, **kwargs):
    finat_elem, deps = _create_element(element._element, **kwargs)
    return finat.HDivElement(finat_elem), deps


@convert.register(finat.ufl.HCurlElement)
def convert_hcurlelement(element, **kwargs):
    finat_elem, deps = _create_element(element._element, **kwargs)
    return finat.HCurlElement(finat_elem), deps


@convert.register(finat.ufl.WithMapping)
def convert_withmapping(element, **kwargs):
    return _create_element(element.wrapee, **kwargs)


@convert.register(finat.ufl.RestrictedElement)
def convert_restrictedelement(element, **kwargs):
    finat_elem, deps = _create_element(element._element, **kwargs)
    return finat.RestrictedElement(finat_elem, element.restriction_domain()), deps


hexahedron_tpc = ufl.TensorProductCell(ufl.interval, ufl.interval, ufl.interval)
quadrilateral_tpc = ufl.TensorProductCell(ufl.interval, ufl.interval)
_cache = weakref.WeakKeyDictionary()


def create_element(ufl_element, shape_innermost=True, shift_axes=0, restriction=None):
    """Create a FInAT element (suitable for tabulating with) given a UFL element.

    :arg ufl_element: The UFL element to create a FInAT element from.
    :arg shape_innermost: Vector/tensor indices come after basis function indices
    :arg restriction: cell restriction in interior facet integrals
                      (only for runtime tabulated elements)
    """
    finat_element, deps = _create_element(ufl_element,
                                          shape_innermost=shape_innermost,
                                          shift_axes=shift_axes,
                                          restriction=restriction)
    return finat_element


def _create_element(ufl_element, **kwargs):
    """A caching wrapper around :py:func:`convert`.

    Takes a UFL element and an unspecified set of parameter options,
    and returns the converted element with the set of keyword names
    that were relevant for conversion.
    """
    # Look up conversion in cache
    try:
        cache = _cache[ufl_element]
    except KeyError:
        _cache[ufl_element] = {}
        cache = _cache[ufl_element]

    for key, finat_element in cache.items():
        # Cache hit if all relevant parameter values match.
        if all(kwargs[param] == value for param, value in key):
            return finat_element, set(param for param, value in key)

    # Convert if cache miss
    if ufl_element.cell is None:
        raise ValueError("Don't know how to build element when cell is not given")

    finat_element, deps = convert(ufl_element, **kwargs)

    # Store conversion in cache
    key = frozenset((param, kwargs[param]) for param in deps)
    cache[key] = finat_element

    # Forward result
    return finat_element, deps


def create_base_element(ufl_element, **kwargs):
    """Create a "scalar" base FInAT element given a UFL element.
    Takes a UFL element and an unspecified set of parameter options,
    and returns the converted element.
    """
    finat_element = create_element(ufl_element, **kwargs)
    if isinstance(finat_element, finat.TensorFiniteElement):
        finat_element = finat_element.base_element
    return finat_element<|MERGE_RESOLUTION|>--- conflicted
+++ resolved
@@ -207,23 +207,10 @@
         else:
             # Let FIAT handle the general case
             lmbda = partial(finat.DiscontinuousLagrange, variant=kind)
-<<<<<<< HEAD
-    elif element.family() == ["DPC", "DPC L2"]:
-        if element.cell.topological_dimension() == 2:
-            element = element.reconstruct(cell=ufl.cell.hypercube(2))
-        elif element.cell.topological_dimension() == 3:
-            element = element.reconstruct(cell=ufl.cell.hypercube(3))
-    elif element.family() == "S":
-        if element.cell.topological_dimension() == 2:
-            element = element.reconstruct(cell=ufl.cell.hypercube(2))
-        elif element.cell.topological_dimension() == 3:
-            element = element.reconstruct(cell=ufl.cell.hypercube(3))
-=======
     elif element.family() == ["DPC", "DPC L2", "S"]:
         dim = element.cell.geometric_dimension()
         if dim > 1:
             element = element.reconstruct(cell=ufl.cell.hypercube(dim))
->>>>>>> 090e3048
 
     return lmbda(cell, element.degree()), set()
 
