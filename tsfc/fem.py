--- conflicted
+++ resolved
@@ -8,29 +8,11 @@
 import gem
 import numpy
 import ufl
-<<<<<<< HEAD
-from FIAT.reference_element import UFCSimplex, make_affine_mapping
+from FIAT.reference_element import make_affine_mapping
 from finat.physically_mapped import (NeedsCoordinateMappingElement,
                                      PhysicalGeometry)
 from finat.point_set import PointSet, PointSingleton
 from finat.quadrature import make_quadrature
-=======
-from ufl.corealg.map_dag import map_expr_dag, map_expr_dags
-from ufl.corealg.multifunction import MultiFunction
-from ufl.classes import (
-    Argument, CellCoordinate, CellEdgeVectors, CellFacetJacobian,
-    CellOrientation, CellOrigin, CellVertices, CellVolume, Coefficient,
-    FacetArea, FacetCoordinate, GeometricQuantity, Jacobian,
-    JacobianDeterminant, NegativeRestricted, QuadratureWeight,
-    PositiveRestricted, ReferenceCellVolume, ReferenceCellEdgeVectors,
-    ReferenceFacetVolume, ReferenceNormal, SpatialCoordinate
-)
-from ufl.domain import extract_unique_domain
-
-from FIAT.reference_element import make_affine_mapping
-
-import gem
->>>>>>> 1ea9a33a
 from gem.node import traversal
 from gem.optimise import constant_fold_zero, ffc_rounding
 from gem.unconcatenate import unconcatenate
@@ -212,15 +194,8 @@
         return rts @ jac.T
 
     def physical_normals(self):
-<<<<<<< HEAD
-        if not (isinstance(self.interface.fiat_cell, UFCSimplex) and
-                self.interface.fiat_cell.get_spatial_dimension() == 2):
-            raise NotImplementedError("Only works for triangles for now")
-
-=======
         cell = self.interface.fiat_cell
         num_edges = len(cell.get_topology()[1])
->>>>>>> 1ea9a33a
         pts = self.physical_tangents()
         return gem.ListTensor([[pts[i, 1], -1*pts[i, 0]] for i in range(num_edges)])
 
