from os import path
import numpy
import sympy

from pyop2 import op2
from pyop2.datatypes import IntType, as_cstr
from pyop2.sequential import generate_cell_wrapper

import ufl
from ufl.corealg.map_dag import map_expr_dag

import gem
import gem.impero_utils as impero_utils

import tsfc
import tsfc.kernel_interface.firedrake as firedrake_interface
import tsfc.parameters as tsfc_parameters
import tsfc.ufl_utils as ufl_utils

from firedrake_configuration import get_config

from coffee.base import ArrayInit


def make_args(function):
    arg = function.dat(op2.READ, function.cell_node_map()[op2.i[0]])
    arg.position = 0
    return (arg,)


def make_wrapper(function, **kwargs):
    args = make_args(function)
    return generate_cell_wrapper(function.cell_set, args, **kwargs)


def src_locate_cell(mesh, tolerance=None):
    if tolerance is None:
        tolerance = 1e-14
    src = '#include <evaluate.h>\n'
    src += compile_coordinate_element(mesh.ufl_coordinate_element(), tolerance)
    src += make_wrapper(mesh.coordinates,
                        forward_args=["void*", "double*", "int*"],
                        kernel_name="to_reference_coords_kernel",
                        wrapper_name="wrap_to_reference_coords")

    with open(path.join(path.dirname(__file__), "locate.c")) as f:
        src += f.read()

    return src


def dX_norm_square(topological_dimension):
    return " + ".join("dX[{0}]*dX[{0}]".format(i)
                      for i in range(topological_dimension))


def X_isub_dX(topological_dimension):
    return "\n".join("\tX[{0}] -= dX[{0}];".format(i)
                     for i in range(topological_dimension))


def is_affine(ufl_element):
    return ufl_element.cell().is_simplex() and ufl_element.degree() <= 1 and ufl_element.family() in ["Discontinuous Lagrange", "Lagrange"]


def inside_check(fiat_cell, eps, X="X"):
    dim = fiat_cell.get_spatial_dimension()
    point = tuple(sympy.Symbol("%s[%d]" % (X, i)) for i in range(dim))

    return " && ".join("(%s)" % arg for arg in fiat_cell.contains_point(point, epsilon=eps).args)


def init_X(fiat_cell, parameters):
    vertices = numpy.array(fiat_cell.get_vertices())
    X = numpy.average(vertices, axis=0)

    formatter = ArrayInit(X, precision=parameters["precision"])._formatter
    return "\n".join("%s = %s;" % ("X[%d]" % i, formatter(v)) for i, v in enumerate(X))


def to_reference_coordinates(ufl_coordinate_element, parameters):
    # Set up UFL form
    cell = ufl_coordinate_element.cell()
    domain = ufl.Mesh(ufl_coordinate_element)
    K = ufl.JacobianInverse(domain)
    x = ufl.SpatialCoordinate(domain)
    x0_element = ufl.VectorElement("Real", cell, 0)
    x0 = ufl.Coefficient(ufl.FunctionSpace(domain, x0_element))
    expr = ufl.dot(K, x - x0)

    # Translation to GEM
    C = ufl.Coefficient(ufl.FunctionSpace(domain, ufl_coordinate_element))
    expr = ufl_utils.preprocess_expression(expr)
    expr = ufl_utils.simplify_abs(expr)

    builder = firedrake_interface.KernelBuilderBase()
    builder.domain_coordinate[domain] = C
    builder._coefficient(C, "C")
    builder._coefficient(x0, "x0")

    dim = cell.topological_dimension()
    point = gem.Variable('X', (dim,))
    context = tsfc.fem.GemPointContext(
        interface=builder,
        ufl_cell=cell,
        precision=parameters["precision"],
        point_indices=(),
        point_expr=point,
    )
    translator = tsfc.fem.Translator(context)
    ir = map_expr_dag(translator, expr)

    # Unroll result
    ir = [gem.Indexed(ir, alpha) for alpha in numpy.ndindex(ir.shape)]

    # Unroll IndexSums
    max_extent = parameters["unroll_indexsum"]
    if max_extent:
        def predicate(index):
            return index.extent <= max_extent
        ir = gem.optimise.unroll_indexsum(ir, predicate=predicate)

    # Translate to COFFEE
    ir = impero_utils.preprocess_gem(ir)
    return_variable = gem.Variable('dX', (dim,))
    assignments = [(gem.Indexed(return_variable, (i,)), e)
                   for i, e in enumerate(ir)]
    impero_c = impero_utils.compile_gem(assignments, ())
    body = tsfc.coffee.generate(impero_c, {}, parameters["precision"])
    body.open_scope = False

    return body


def compile_coordinate_element(ufl_coordinate_element, contains_eps, parameters=None):
    """Generates C code for changing to reference coordinates.

    :arg ufl_coordinate_element: UFL element of the coordinates
    :returns: C code as string
    """
    if parameters is None:
        parameters = tsfc.default_parameters()
    else:
        _ = tsfc.default_parameters()
        _.update(parameters)
        parameters = _
<<<<<<< HEAD

    if get_config()['options']['complex']:
        parameters['scalar_type'] = 'double complex'
        complx = True
    tsfc_parameters.set_scalar_type(parameters['scalar_type'])

    def dX_norm_square(topological_dimension):
        return " + ".join("dX[{0}]*dX[{0}]".format(i)
                          for i in range(topological_dimension))

    def X_isub_dX(topological_dimension):
        return "\n".join("\tX[{0}] -= dX[{0}];".format(i)
                         for i in range(topological_dimension))

    def is_affine(ufl_element):
        return ufl_element.cell().is_simplex() and ufl_element.degree() <= 1 and ufl_element.family() in ["Discontinuous Lagrange", "Lagrange"]

    def inside_check(fiat_cell):
        dim = fiat_cell.get_spatial_dimension()
        point = tuple(sympy.Symbol("X[%d]" % i) for i in range(dim))

        return " && ".join("(%s)" % arg for arg in fiat_cell.contains_point(point, epsilon=contains_eps).args)

    def init_X(fiat_cell):
        vertices = numpy.array(fiat_cell.get_vertices())
        X = numpy.average(vertices, axis=0)

        formatter = ArrayInit(X, precision=parameters["precision"])._formatter
        return "\n".join("%s = %s;" % ("X[%d]" % i, formatter(v)) for i, v in enumerate(X))

    def to_reference_coordinates(ufl_coordinate_element):
        # Set up UFL form
        cell = ufl_coordinate_element.cell()
        domain = ufl.Mesh(ufl_coordinate_element)
        K = ufl.JacobianInverse(domain)
        x = ufl.SpatialCoordinate(domain)
        x0_element = ufl.VectorElement("Real", cell, 0)
        x0 = ufl.Coefficient(ufl.FunctionSpace(domain, x0_element))
        expr = ufl.dot(K, x - x0)

        # Translation to GEM
        C = ufl.Coefficient(ufl.FunctionSpace(domain, ufl_coordinate_element))
        expr = ufl_utils.preprocess_expression(expr, complex_mode=complx)
        expr = ufl_utils.simplify_abs(expr)

        builder = firedrake_interface.KernelBuilderBase()
        builder.domain_coordinate[domain] = C
        builder._coefficient(C, "C")
        builder._coefficient(x0, "x0")

        dim = cell.topological_dimension()
        point = gem.Variable('X', (dim,))
        context = tsfc.fem.GemPointContext(
            interface=builder,
            ufl_cell=cell,
            precision=parameters["precision"],
            point_indices=(),
            point_expr=point,
        )
        translator = tsfc.fem.Translator(context)
        ir = map_expr_dag(translator, expr)

        # Unroll result
        ir = [gem.Indexed(ir, alpha) for alpha in numpy.ndindex(ir.shape)]

        # Unroll IndexSums
        max_extent = parameters["unroll_indexsum"]
        if max_extent:
            def predicate(index):
                return index.extent <= max_extent
            ir = gem.optimise.unroll_indexsum(ir, predicate=predicate)

        # Translate to COFFEE
        ir = impero_utils.preprocess_gem(ir)
        return_variable = gem.Variable('dX', (dim,))
        assignments = [(gem.Indexed(return_variable, (i,)), e)
                       for i, e in enumerate(ir)]
        impero_c = impero_utils.compile_gem(assignments, ())
        body = tsfc.coffee.generate(impero_c, {}, parameters["precision"], parameters['scalar_type'])
        body.open_scope = False

        return body

=======
>>>>>>> 2da6c4b1
    # Create FInAT element
    element = tsfc.finatinterface.create_element(ufl_coordinate_element)

    cell = ufl_coordinate_element.cell()
    extruded = isinstance(cell, ufl.TensorProductCell)

    code = {
        "geometric_dimension": cell.geometric_dimension(),
        "topological_dimension": cell.topological_dimension(),
        "inside_predicate": inside_check(element.cell, eps=contains_eps),
        "to_reference_coords": to_reference_coordinates(ufl_coordinate_element, parameters),
        "init_X": init_X(element.cell, parameters),
        "max_iteration_count": 1 if is_affine(ufl_coordinate_element) else 16,
        "convergence_epsilon": 1e-12,
        "dX_norm_square": dX_norm_square(cell.topological_dimension()),
        "X_isub_dX": X_isub_dX(cell.topological_dimension()),
        "extruded_arg": ", %s nlayers" % as_cstr(IntType) if extruded else "",
        "nlayers": ", f->n_layers" if extruded else "",
        "IntType": as_cstr(IntType),
    }

    evaluate_template_c = """#include <math.h>
struct ReferenceCoords {
    double X[%(geometric_dimension)d];
};

static inline void to_reference_coords_kernel(void *result_, double *x0, int *return_value, double *C)
{
    struct ReferenceCoords *result = (struct ReferenceCoords *) result_;

    const int space_dim = %(geometric_dimension)d;

    /*
     * Mapping coordinates from physical to reference space
     */

    double *X = result->X;
%(init_X)s
    double x[space_dim];

    int converged = 0;
    for (int it = 0; !converged && it < %(max_iteration_count)d; it++) {
        double dX[%(topological_dimension)d] = { 0.0 };
%(to_reference_coords)s

        if (%(dX_norm_square)s < %(convergence_epsilon)g * %(convergence_epsilon)g) {
            converged = 1;
        }

%(X_isub_dX)s
    }

    // Are we inside the reference element?
    *return_value = %(inside_predicate)s;
}

static inline void wrap_to_reference_coords(void *result_, double *x, int *return_value,
                                            double *coords, %(IntType)s *coords_map%(extruded_arg)s, %(IntType)s cell);

int to_reference_coords(void *result_, struct Function *f, int cell, double *x)
{
    int return_value;
    wrap_to_reference_coords(result_, x, &return_value, f->coords, f->coords_map%(nlayers)s, cell);
    return return_value;
}
"""

    return evaluate_template_c % code<|MERGE_RESOLUTION|>--- conflicted
+++ resolved
@@ -3,7 +3,7 @@
 import sympy
 
 from pyop2 import op2
-from pyop2.datatypes import IntType, as_cstr
+from pyop2.datatypes import IntType, ScalarType, as_cstr
 from pyop2.sequential import generate_cell_wrapper
 
 import ufl
@@ -90,7 +90,7 @@
 
     # Translation to GEM
     C = ufl.Coefficient(ufl.FunctionSpace(domain, ufl_coordinate_element))
-    expr = ufl_utils.preprocess_expression(expr)
+    expr = ufl_utils.preprocess_expression(expr, complex=ScalarType.kind=='c')
     expr = ufl_utils.simplify_abs(expr)
 
     builder = firedrake_interface.KernelBuilderBase()
@@ -144,92 +144,6 @@
         _ = tsfc.default_parameters()
         _.update(parameters)
         parameters = _
-<<<<<<< HEAD
-
-    if get_config()['options']['complex']:
-        parameters['scalar_type'] = 'double complex'
-        complx = True
-    tsfc_parameters.set_scalar_type(parameters['scalar_type'])
-
-    def dX_norm_square(topological_dimension):
-        return " + ".join("dX[{0}]*dX[{0}]".format(i)
-                          for i in range(topological_dimension))
-
-    def X_isub_dX(topological_dimension):
-        return "\n".join("\tX[{0}] -= dX[{0}];".format(i)
-                         for i in range(topological_dimension))
-
-    def is_affine(ufl_element):
-        return ufl_element.cell().is_simplex() and ufl_element.degree() <= 1 and ufl_element.family() in ["Discontinuous Lagrange", "Lagrange"]
-
-    def inside_check(fiat_cell):
-        dim = fiat_cell.get_spatial_dimension()
-        point = tuple(sympy.Symbol("X[%d]" % i) for i in range(dim))
-
-        return " && ".join("(%s)" % arg for arg in fiat_cell.contains_point(point, epsilon=contains_eps).args)
-
-    def init_X(fiat_cell):
-        vertices = numpy.array(fiat_cell.get_vertices())
-        X = numpy.average(vertices, axis=0)
-
-        formatter = ArrayInit(X, precision=parameters["precision"])._formatter
-        return "\n".join("%s = %s;" % ("X[%d]" % i, formatter(v)) for i, v in enumerate(X))
-
-    def to_reference_coordinates(ufl_coordinate_element):
-        # Set up UFL form
-        cell = ufl_coordinate_element.cell()
-        domain = ufl.Mesh(ufl_coordinate_element)
-        K = ufl.JacobianInverse(domain)
-        x = ufl.SpatialCoordinate(domain)
-        x0_element = ufl.VectorElement("Real", cell, 0)
-        x0 = ufl.Coefficient(ufl.FunctionSpace(domain, x0_element))
-        expr = ufl.dot(K, x - x0)
-
-        # Translation to GEM
-        C = ufl.Coefficient(ufl.FunctionSpace(domain, ufl_coordinate_element))
-        expr = ufl_utils.preprocess_expression(expr, complex_mode=complx)
-        expr = ufl_utils.simplify_abs(expr)
-
-        builder = firedrake_interface.KernelBuilderBase()
-        builder.domain_coordinate[domain] = C
-        builder._coefficient(C, "C")
-        builder._coefficient(x0, "x0")
-
-        dim = cell.topological_dimension()
-        point = gem.Variable('X', (dim,))
-        context = tsfc.fem.GemPointContext(
-            interface=builder,
-            ufl_cell=cell,
-            precision=parameters["precision"],
-            point_indices=(),
-            point_expr=point,
-        )
-        translator = tsfc.fem.Translator(context)
-        ir = map_expr_dag(translator, expr)
-
-        # Unroll result
-        ir = [gem.Indexed(ir, alpha) for alpha in numpy.ndindex(ir.shape)]
-
-        # Unroll IndexSums
-        max_extent = parameters["unroll_indexsum"]
-        if max_extent:
-            def predicate(index):
-                return index.extent <= max_extent
-            ir = gem.optimise.unroll_indexsum(ir, predicate=predicate)
-
-        # Translate to COFFEE
-        ir = impero_utils.preprocess_gem(ir)
-        return_variable = gem.Variable('dX', (dim,))
-        assignments = [(gem.Indexed(return_variable, (i,)), e)
-                       for i, e in enumerate(ir)]
-        impero_c = impero_utils.compile_gem(assignments, ())
-        body = tsfc.coffee.generate(impero_c, {}, parameters["precision"], parameters['scalar_type'])
-        body.open_scope = False
-
-        return body
-
-=======
->>>>>>> 2da6c4b1
     # Create FInAT element
     element = tsfc.finatinterface.create_element(ufl_coordinate_element)
 
