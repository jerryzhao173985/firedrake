--- conflicted
+++ resolved
@@ -358,16 +358,6 @@
             # Since the par_loop is over the target mesh cells we need to
             # compose a map that takes us from target mesh cells to the
             # function space nodes on the source mesh.
-<<<<<<< HEAD
-            columns_map = compose_map_and_cache(target_mesh.cell_parent_cell_map,
-                                                columns_map)
-        lgmaps = None
-        if bcs:
-            bc_rows = [bc for bc in bcs if bc.function_space() == V]
-            bc_cols = [bc for bc in bcs if bc.function_space() == Vcol]
-            lgmaps = [(V.local_to_global_map(bc_rows), Vcol.local_to_global_map(bc_cols))]
-        parloop_args.append(tensor(op2.WRITE, (rows_map, columns_map), lgmaps=lgmaps))
-=======
             if source_mesh.extruded:
                 # ExtrudedSet cannot be a map target so we need to build
                 # this ourselves
@@ -375,8 +365,12 @@
             else:
                 columns_map = compose_map_and_cache(target_mesh.cell_parent_cell_map,
                                                     columns_map)
-        parloop_args.append(tensor(op2.WRITE, (rows_map, columns_map)))
->>>>>>> 0b952d0d
+        lgmaps = None
+        if bcs:
+            bc_rows = [bc for bc in bcs if bc.function_space() == V]
+            bc_cols = [bc for bc in bcs if bc.function_space() == Vcol]
+            lgmaps = [(V.local_to_global_map(bc_rows), Vcol.local_to_global_map(bc_cols))]
+        parloop_args.append(tensor(op2.WRITE, (rows_map, columns_map), lgmaps=lgmaps))
     if oriented:
         co = target_mesh.cell_orientations()
         parloop_args.append(co.dat(op2.READ, co.cell_node_map()))
