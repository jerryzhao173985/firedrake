
Firedrake has been contributed to by the following:

Institutions
------------

Imperial College London
University of Bath
University of Leeds
University of Oxford
Durham University

Individuals
-----------

Julian Andrej
S. Nic Barton
Tom Bendall
Gheorghe-Teodor Bercea
George Boutsioukis
Ed Bueler
Henrik Buesing
Justin Chang
Teodoro Fields Collin
Colin Cotter
Patrick Farrell
Simon Funke
Thomas Gibson
Tim Greaves
Alastair Gregory
David A Ham
Christopher Hawkes
Miklós Homolya
Christian Jacobs
Nick Johnson
Anna Kalogirou
Tuomas Karna
Paul H.J. Kelly
Rob Kirby
Stephan Kramer
Michael Lange
Nicolas Loriant
Fabio Luporini
Graham Markall
Geordie McBain
Andrew McRae
Lawrence Mitchell
Eike Mueller
Alberto Paganini
Francis Poulin
Florian Rathgeber
Asbjørn Nilsen Riseth
Hannah Rittich
Francis P. Russell
Thomas Roy
Tomasz Salwa
Kaho Sato
Ben Sepanski
Dan Shapero
Jemma Shipton
Tianjiao Sun
Florian Wechsung
Fangyi Zhou
Cyrus Cheng
<<<<<<< HEAD
Reuben W. Hill
=======
Sophia Vorderwuelbecke
>>>>>>> 2d0351fa
<|MERGE_RESOLUTION|>--- conflicted
+++ resolved
@@ -62,8 +62,5 @@
 Florian Wechsung
 Fangyi Zhou
 Cyrus Cheng
-<<<<<<< HEAD
 Reuben W. Hill
-=======
-Sophia Vorderwuelbecke
->>>>>>> 2d0351fa
+Sophia Vorderwuelbecke